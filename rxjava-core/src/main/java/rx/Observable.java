/**
 * Copyright 2013 Netflix, Inc.
 * 
 * Licensed under the Apache License, Version 2.0 (the "License");
 * you may not use this file except in compliance with the License.
 * You may obtain a copy of the License at
 * 
 * http://www.apache.org/licenses/LICENSE-2.0
 * 
 * Unless required by applicable law or agreed to in writing, software
 * distributed under the License is distributed on an "AS IS" BASIS,
 * WITHOUT WARRANTIES OR CONDITIONS OF ANY KIND, either express or implied.
 * See the License for the specific language governing permissions and
 * limitations under the License.
 */
package rx;

import static org.junit.Assert.*;
import static org.mockito.Matchers.*;
import static org.mockito.Mockito.*;

import java.util.ArrayList;
import java.util.Arrays;
import java.util.Iterator;
import java.util.List;
import java.util.Map;
import java.util.concurrent.CountDownLatch;
import java.util.concurrent.Future;
import java.util.concurrent.TimeUnit;
import java.util.concurrent.atomic.AtomicInteger;
import java.util.concurrent.atomic.AtomicReference;

import org.junit.Before;
import org.junit.Test;
import org.mockito.Mock;
import org.mockito.Mockito;
import org.mockito.MockitoAnnotations;

import rx.observables.ConnectableObservable;
import rx.observables.GroupedObservable;
import rx.operators.OperationAll;
import rx.operators.OperationConcat;
import rx.operators.OperationDefer;
import rx.operators.OperationDematerialize;
import rx.operators.OperationFilter;
import rx.operators.OperationFinally;
import rx.operators.OperationGroupBy;
import rx.operators.OperationMap;
import rx.operators.OperationMaterialize;
import rx.operators.OperationMerge;
import rx.operators.OperationMergeDelayError;
import rx.operators.OperationMostRecent;
import rx.operators.OperationMulticast;
import rx.operators.OperationNext;
import rx.operators.OperationObserveOn;
import rx.operators.OperationOnErrorResumeNextViaFunction;
import rx.operators.OperationOnErrorResumeNextViaObservable;
import rx.operators.OperationOnErrorReturn;
import rx.operators.OperationScan;
import rx.operators.OperationSkip;
import rx.operators.OperationSubscribeOn;
import rx.operators.OperationSynchronize;
import rx.operators.OperationTake;
import rx.operators.OperationTakeLast;
import rx.operators.OperationTakeUntil;
import rx.operators.OperationTakeWhile;
<<<<<<< HEAD
import rx.operators.OperationTimestamp;
=======
import rx.operators.OperationToFuture;
>>>>>>> b9466bb2
import rx.operators.OperationToIterator;
import rx.operators.OperationToObservableFuture;
import rx.operators.OperationToObservableIterable;
import rx.operators.OperationToObservableList;
import rx.operators.OperationToObservableSortedList;
import rx.operators.OperationWhere;
import rx.operators.OperationZip;
import rx.plugins.RxJavaErrorHandler;
import rx.plugins.RxJavaObservableExecutionHook;
import rx.plugins.RxJavaPlugins;
import rx.subjects.Subject;
import rx.subscriptions.BooleanSubscription;
import rx.subscriptions.Subscriptions;
import rx.util.AtomicObservableSubscription;
import rx.util.AtomicObserver;
import rx.util.Range;
import rx.util.Timestamped;
import rx.util.functions.Action0;
import rx.util.functions.Action1;
import rx.util.functions.Func0;
import rx.util.functions.Func1;
import rx.util.functions.Func2;
import rx.util.functions.Func3;
import rx.util.functions.Func4;
import rx.util.functions.FuncN;
import rx.util.functions.Function;
import rx.util.functions.FunctionLanguageAdaptor;
import rx.util.functions.Functions;

/**
 * The Observable interface that implements the Reactive Pattern.
 * <p>
 * It provides overloaded methods for subscribing as well as delegate methods to the various operators.
 * <p>
 * The documentation for this interface makes use of marble diagrams. The following legend explains
 * these diagrams:
 * <p>
 * <img width="640" src="https://github.com/Netflix/RxJava/wiki/images/rx-operators/legend.png">
 * <p>
 * For more information see the <a href="https://github.com/Netflix/RxJava/wiki/Observable">RxJava Wiki</a>
 * 
 * @param <T>
 */
public class Observable<T> {

    private final static RxJavaObservableExecutionHook hook = RxJavaPlugins.getInstance().getObservableExecutionHook();

    private final Func1<Observer<T>, Subscription> onSubscribe;

    protected Observable() {
        this(null);
    }

    /**
     * Construct an Observable with Function to execute when subscribed to.
     * <p>
     * NOTE: Generally you're better off using {@link #create(Func1)} to create an Observable instead of using inheritance.
     * 
     * @param onSubscribe
     *            {@link Func1} to be executed when {@link #subscribe(Observer)} is called.
     */
    protected Observable(Func1<Observer<T>, Subscription> onSubscribe) {
        this.onSubscribe = onSubscribe;
    }

    /**
     * an {@link Observer} must call an Observable's <code>subscribe</code> method in order to register itself
     * to receive push-based notifications from the Observable. A typical implementation of the
     * <code>subscribe</code> method does the following:
     * <p>
     * It stores a reference to the Observer in a collection object, such as a <code>List<T></code>
     * object.
     * <p>
     * It returns a reference to the {@link Subscription} interface. This enables
     * Observers to unsubscribe (that is, to stop receiving notifications) before the Observable has
     * finished sending them and has called the Observer's {@link Observer#onCompleted()} method.
     * <p>
     * At any given time, a particular instance of an <code>Observable<T></code> implementation is
     * responsible for accepting all subscriptions and notifying all subscribers. Unless the
     * documentation for a particular <code>Observable<T></code> implementation indicates otherwise,
     * Observers should make no assumptions about the <code>Observable<T></code> implementation, such
     * as the order of notifications that multiple Observers will receive.
     * <p>
     * For more information see the <a href="https://github.com/Netflix/RxJava/wiki/Observable">RxJava Wiki</a>
     * 
     * 
     * @param observer
     * @return a {@link Subscription} reference that allows observers
     *         to stop receiving notifications before the provider has finished sending them
     */
    public Subscription subscribe(Observer<T> observer) {
        // allow the hook to intercept and/or decorate
        Func1<Observer<T>, Subscription> onSubscribeFunction = hook.onSubscribeStart(this, onSubscribe);
        // validate and proceed
        if (onSubscribeFunction == null) {
            throw new IllegalStateException("onSubscribe function can not be null.");
            // the subscribe function can also be overridden but generally that's not the appropriate approach so I won't mention that in the exception
        }
        try {
            /**
             * See https://github.com/Netflix/RxJava/issues/216 for discussion on "Guideline 6.4: Protect calls to user code from within an operator"
             */
            if (isInternalImplementation(observer)) {
                Subscription s = onSubscribeFunction.call(observer);
                if (s == null) {
                    // this generally shouldn't be the case on a 'trusted' onSubscribe but in case it happens
                    // we want to gracefully handle it the same as AtomicObservableSubscription does
                    return hook.onSubscribeReturn(this, Subscriptions.empty());
                } else {
                    return hook.onSubscribeReturn(this, s);
                }
            } else {
                AtomicObservableSubscription subscription = new AtomicObservableSubscription();
                subscription.wrap(onSubscribeFunction.call(new AtomicObserver<T>(subscription, observer)));
                return hook.onSubscribeReturn(this, subscription);
            }
        } catch (Exception e) {
            // if an unhandled error occurs executing the onSubscribe we will propagate it
            try {
                observer.onError(hook.onSubscribeError(this, e));
            } catch (Exception e2) {
                // if this happens it means the onError itself failed (perhaps an invalid function implementation)
                // so we are unable to propagate the error correctly and will just throw
                RuntimeException r = new RuntimeException("Error occurred attempting to subscribe [" + e.getMessage() + "] and then again while trying to pass to onError.", e2);
                hook.onSubscribeError(this, r);
                throw r;
            }
            return Subscriptions.empty();
        }
    }

    /**
     * an {@link Observer} must call an Observable's <code>subscribe</code> method in order to register itself
     * to receive push-based notifications from the Observable. A typical implementation of the
     * <code>subscribe</code> method does the following:
     * <p>
     * It stores a reference to the Observer in a collection object, such as a <code>List<T></code>
     * object.
     * <p>
     * It returns a reference to the {@link Subscription} interface. This enables
     * Observers to unsubscribe (that is, to stop receiving notifications) before the Observable has
     * finished sending them and has called the Observer's {@link Observer#onCompleted()} method.
     * <p>
     * At any given time, a particular instance of an <code>Observable<T></code> implementation is
     * responsible for accepting all subscriptions and notifying all subscribers. Unless the
     * documentation for a particular <code>Observable<T></code> implementation indicates otherwise,
     * Observers should make no assumptions about the <code>Observable<T></code> implementation, such
     * as the order of notifications that multiple Observers will receive.
     * <p>
     * For more information see the <a href="https://github.com/Netflix/RxJava/wiki/Observable">RxJava Wiki</a>
     * 
     * 
     * @param observer
     * @param scheduler
     *            The {@link Scheduler} that the sequence is subscribed to on.
     * @return a {@link Subscription} reference that allows observers
     *         to stop receiving notifications before the provider has finished sending them
     */
    public Subscription subscribe(Observer<T> observer, Scheduler scheduler) {
        return subscribeOn(scheduler).subscribe(observer);
    }

    /**
     * Used for protecting against errors being thrown from Observer implementations and ensuring onNext/onError/onCompleted contract compliance.
     * <p>
     * See https://github.com/Netflix/RxJava/issues/216 for discussion on "Guideline 6.4: Protect calls to user code from within an operator"
     */
    private Subscription protectivelyWrapAndSubscribe(Observer<T> o) {
        AtomicObservableSubscription subscription = new AtomicObservableSubscription();
        return subscription.wrap(subscribe(new AtomicObserver<T>(subscription, o)));
    }

    @SuppressWarnings({ "rawtypes", "unchecked" })
    public Subscription subscribe(final Map<String, Object> callbacks) {
        // lookup and memoize onNext
        Object _onNext = callbacks.get("onNext");
        if (_onNext == null) {
            throw new RuntimeException("onNext must be implemented");
        }
        final FuncN onNext = Functions.from(_onNext);

        /**
         * Wrapping since raw functions provided by the user are being invoked.
         * 
         * See https://github.com/Netflix/RxJava/issues/216 for discussion on "Guideline 6.4: Protect calls to user code from within an operator"
         */
        return protectivelyWrapAndSubscribe(new Observer() {

            @Override
            public void onCompleted() {
                Object onComplete = callbacks.get("onCompleted");
                if (onComplete != null) {
                    Functions.from(onComplete).call();
                }
            }

            @Override
            public void onError(Exception e) {
                handleError(e);
                Object onError = callbacks.get("onError");
                if (onError != null) {
                    Functions.from(onError).call(e);
                }
            }

            @Override
            public void onNext(Object args) {
                onNext.call(args);
            }

        });
    }

    public Subscription subscribe(final Map<String, Object> callbacks, Scheduler scheduler) {
        return subscribeOn(scheduler).subscribe(callbacks);
    }

    @SuppressWarnings({ "rawtypes", "unchecked" })
    public Subscription subscribe(final Object o) {
        if (o instanceof Observer) {
            // in case a dynamic language is not correctly handling the overloaded methods and we receive an Observer just forward to the correct method.
            return subscribe((Observer) o);
        }

        // lookup and memoize onNext
        if (o == null) {
            throw new RuntimeException("onNext must be implemented");
        }
        final FuncN onNext = Functions.from(o);

        /**
         * Wrapping since raw functions provided by the user are being invoked.
         * 
         * See https://github.com/Netflix/RxJava/issues/216 for discussion on "Guideline 6.4: Protect calls to user code from within an operator"
         */
        return protectivelyWrapAndSubscribe(new Observer() {

            @Override
            public void onCompleted() {
                // do nothing
            }

            @Override
            public void onError(Exception e) {
                handleError(e);
                // no callback defined
            }

            @Override
            public void onNext(Object args) {
                onNext.call(args);
            }

        });
    }

    public Subscription subscribe(final Object o, Scheduler scheduler) {
        return subscribeOn(scheduler).subscribe(o);
    }

    public Subscription subscribe(final Action1<T> onNext) {

        /**
         * Wrapping since raw functions provided by the user are being invoked.
         * 
         * See https://github.com/Netflix/RxJava/issues/216 for discussion on "Guideline 6.4: Protect calls to user code from within an operator"
         */
        return protectivelyWrapAndSubscribe(new Observer<T>() {

            @Override
            public void onCompleted() {
                // do nothing
            }

            @Override
            public void onError(Exception e) {
                handleError(e);
                // no callback defined
            }

            @Override
            public void onNext(T args) {
                if (onNext == null) {
                    throw new RuntimeException("onNext must be implemented");
                }
                onNext.call(args);
            }

        });
    }

    public Subscription subscribe(final Action1<T> onNext, Scheduler scheduler) {
        return subscribeOn(scheduler).subscribe(onNext);
    }

    @SuppressWarnings({ "rawtypes", "unchecked" })
    public Subscription subscribe(final Object onNext, final Object onError) {
        // lookup and memoize onNext
        if (onNext == null) {
            throw new RuntimeException("onNext must be implemented");
        }
        final FuncN onNextFunction = Functions.from(onNext);

        /**
         * Wrapping since raw functions provided by the user are being invoked.
         * 
         * See https://github.com/Netflix/RxJava/issues/216 for discussion on "Guideline 6.4: Protect calls to user code from within an operator"
         */
        return protectivelyWrapAndSubscribe(new Observer() {

            @Override
            public void onCompleted() {
                // do nothing
            }

            @Override
            public void onError(Exception e) {
                handleError(e);
                if (onError != null) {
                    Functions.from(onError).call(e);
                }
            }

            @Override
            public void onNext(Object args) {
                onNextFunction.call(args);
            }

        });
    }

    public Subscription subscribe(final Object onNext, final Object onError, Scheduler scheduler) {
        return subscribeOn(scheduler).subscribe(onNext, onError);
    }

    public Subscription subscribe(final Action1<T> onNext, final Action1<Exception> onError) {

        /**
         * Wrapping since raw functions provided by the user are being invoked.
         * 
         * See https://github.com/Netflix/RxJava/issues/216 for discussion on "Guideline 6.4: Protect calls to user code from within an operator"
         */
        return protectivelyWrapAndSubscribe(new Observer<T>() {

            @Override
            public void onCompleted() {
                // do nothing
            }

            @Override
            public void onError(Exception e) {
                handleError(e);
                if (onError != null) {
                    onError.call(e);
                }
            }

            @Override
            public void onNext(T args) {
                if (onNext == null) {
                    throw new RuntimeException("onNext must be implemented");
                }
                onNext.call(args);
            }

        });
    }

    public Subscription subscribe(final Action1<T> onNext, final Action1<Exception> onError, Scheduler scheduler) {
        return subscribeOn(scheduler).subscribe(onNext, onError);
    }

    @SuppressWarnings({ "rawtypes", "unchecked" })
    public Subscription subscribe(final Object onNext, final Object onError, final Object onComplete) {
        // lookup and memoize onNext
        if (onNext == null) {
            throw new RuntimeException("onNext must be implemented");
        }
        final FuncN onNextFunction = Functions.from(onNext);

        /**
         * Wrapping since raw functions provided by the user are being invoked.
         * 
         * See https://github.com/Netflix/RxJava/issues/216 for discussion on "Guideline 6.4: Protect calls to user code from within an operator"
         */
        return protectivelyWrapAndSubscribe(new Observer() {

            @Override
            public void onCompleted() {
                if (onComplete != null) {
                    Functions.from(onComplete).call();
                }
            }

            @Override
            public void onError(Exception e) {
                handleError(e);
                if (onError != null) {
                    Functions.from(onError).call(e);
                }
            }

            @Override
            public void onNext(Object args) {
                onNextFunction.call(args);
            }

        });
    }

    public Subscription subscribe(final Object onNext, final Object onError, final Object onComplete, Scheduler scheduler) {
        return subscribeOn(scheduler).subscribe(onNext, onError, onComplete);
    }

    public Subscription subscribe(final Action1<T> onNext, final Action1<Exception> onError, final Action0 onComplete) {

        /**
         * Wrapping since raw functions provided by the user are being invoked.
         * 
         * See https://github.com/Netflix/RxJava/issues/216 for discussion on "Guideline 6.4: Protect calls to user code from within an operator"
         */
        return protectivelyWrapAndSubscribe(new Observer<T>() {

            @Override
            public void onCompleted() {
                onComplete.call();
            }

            @Override
            public void onError(Exception e) {
                handleError(e);
                if (onError != null) {
                    onError.call(e);
                }
            }

            @Override
            public void onNext(T args) {
                if (onNext == null) {
                    throw new RuntimeException("onNext must be implemented");
                }
                onNext.call(args);
            }

        });
    }

    public Subscription subscribe(final Action1<T> onNext, final Action1<Exception> onError, final Action0 onComplete, Scheduler scheduler) {
        return subscribeOn(scheduler).subscribe(onNext, onError, onComplete);
    }

    /**
     * Invokes an action for each element in the observable sequence, and blocks until the sequence is terminated.
     * <p>
     * NOTE: This will block even if the Observable is asynchronous.
     * <p>
     * This is similar to {@link #subscribe(Observer)} but blocks. Because it blocks it does not need the {@link Observer#onCompleted()} or {@link Observer#onError(Exception)} methods.
     * 
     * @param onNext
     *            {@link Action1}
     * @throws RuntimeException
     *             if error occurs
     */
    public void forEach(final Action1<T> onNext) {
        final CountDownLatch latch = new CountDownLatch(1);
        final AtomicReference<Exception> exceptionFromOnError = new AtomicReference<Exception>();

        /**
         * Wrapping since raw functions provided by the user are being invoked.
         * 
         * See https://github.com/Netflix/RxJava/issues/216 for discussion on "Guideline 6.4: Protect calls to user code from within an operator"
         */
        protectivelyWrapAndSubscribe(new Observer<T>() {
            @Override
            public void onCompleted() {
                latch.countDown();
            }

            @Override
            public void onError(Exception e) {
                /*
                 * If we receive an onError event we set the reference on the outer thread
                 * so we can git it and throw after the latch.await().
                 * 
                 * We do this instead of throwing directly since this may be on a different thread and the latch is still waiting.
                 */
                exceptionFromOnError.set(e);
                latch.countDown();
            }

            @Override
            public void onNext(T args) {
                onNext.call(args);
            }
        });
        // block until the subscription completes and then return
        try {
            latch.await();
        } catch (InterruptedException e) {
            // set the interrupted flag again so callers can still get it
            // for more information see https://github.com/Netflix/RxJava/pull/147#issuecomment-13624780
            Thread.currentThread().interrupt();
            // using Runtime so it is not checked
            throw new RuntimeException("Interrupted while waiting for subscription to complete.", e);
        }

        if (exceptionFromOnError.get() != null) {
            if (exceptionFromOnError.get() instanceof RuntimeException) {
                throw (RuntimeException) exceptionFromOnError.get();
            } else {
                throw new RuntimeException(exceptionFromOnError.get());
            }
        }
    }

    /**
     * Invokes an action for each element in the observable sequence, and blocks until the sequence is terminated.
     * <p>
     * NOTE: This will block even if the Observable is asynchronous.
     * <p>
     * This is similar to {@link #subscribe(Observer)} but blocks. Because it blocks it does not need the {@link Observer#onCompleted()} or {@link Observer#onError(Exception)} methods.
     * 
     * @param onNext
     *            {@link Action1}
     * @throws RuntimeException
     *             if error occurs
     */
    @SuppressWarnings({ "rawtypes", "unchecked" })
    public void forEach(final Object o) {
        if (o instanceof Action1) {
            // in case a dynamic language is not correctly handling the overloaded methods and we receive an Action1 just forward to the correct method.
            forEach((Action1) o);
        }

        // lookup and memoize onNext
        if (o == null) {
            throw new RuntimeException("onNext must be implemented");
        }
        final FuncN onNext = Functions.from(o);

        forEach(new Action1() {

            @Override
            public void call(Object args) {
                onNext.call(args);
            }

        });
    }

    /**
     * Returns a connectable observable sequence that upon connection causes the source sequence to push results into the specified subject.
     * 
     * @param subject
     *            the subject to push source elements into.
     * @param <R>
     *            result type
     * @return a connectable observable sequence that upon connection causes the source sequence to push results into the specified subject.
     */
    public <R> ConnectableObservable<R> multicast(Subject<T, R> subject) {
        return multicast(this, subject);
    }

    /**
     * Returns the only element of an observable sequence and throws an exception if there is not exactly one element in the observable sequence.
     * 
     * @return The single element in the observable sequence.
     */
    public T single() {
        return single(this);
    }

    /**
     * Returns the only element of an observable sequence that matches the predicate and throws an exception if there is not exactly one element in the observable sequence.
     * 
     * @param predicate
     *            A predicate function to evaluate for elements in the sequence.
     * @return The single element in the observable sequence.
     */
    public T single(Func1<T, Boolean> predicate) {
        return single(this, predicate);
    }

    /**
     * Returns the only element of an observable sequence that matches the predicate and throws an exception if there is not exactly one element in the observable sequence.
     * 
     * @param predicate
     *            A predicate function to evaluate for elements in the sequence.
     * @return The single element in the observable sequence.
     */
    public T single(Object predicate) {
        return single(this, predicate);
    }

    /**
     * Returns the only element of an observable sequence, or a default value if the observable sequence is empty.
     * 
     * @param defaultValue
     *            default value for a sequence.
     * @return The single element in the observable sequence, or a default value if no value is found.
     */
    public T singleOrDefault(T defaultValue) {
        return singleOrDefault(this, defaultValue);
    }

    /**
     * Returns the only element of an observable sequence that matches the predicate, or a default value if no value is found.
     * 
     * @param defaultValue
     *            default value for a sequence.
     * @param predicate
     *            A predicate function to evaluate for elements in the sequence.
     * @return The single element in the observable sequence, or a default value if no value is found.
     */
    public T singleOrDefault(T defaultValue, Func1<T, Boolean> predicate) {
        return singleOrDefault(this, defaultValue, predicate);
    }

    /**
     * Returns the only element of an observable sequence that matches the predicate, or a default value if no value is found.
     * 
     * @param defaultValue
     *            default value for a sequence.
     * @param predicate
     *            A predicate function to evaluate for elements in the sequence.
     * @return The single element in the observable sequence, or a default value if no value is found.
     */
    public T singleOrDefault(T defaultValue, Object predicate) {
        return singleOrDefault(this, defaultValue, predicate);
    }

    /**
     * Allow the {@link RxJavaErrorHandler} to receive the exception from onError.
     * 
     * @param e
     */
    private void handleError(Exception e) {
        // onError should be rare so we'll only fetch when needed
        RxJavaPlugins.getInstance().getErrorHandler().handleError(e);
    }

    /**
     * An Observable that never sends any information to an {@link Observer}.
     * 
     * This Observable is useful primarily for testing purposes.
     * 
     * @param <T>
     *            the type of item emitted by the Observable
     */
    private static class NeverObservable<T> extends Observable<T> {
        public NeverObservable() {
            super(new Func1<Observer<T>, Subscription>() {

                @Override
                public Subscription call(Observer<T> t1) {
                    return Subscriptions.empty();
                }

            });
        }
    }

    /**
     * an Observable that calls {@link Observer#onError(Exception)} when the Observer subscribes.
     * 
     * @param <T>
     *            the type of object returned by the Observable
     */
    private static class ThrowObservable<T> extends Observable<T> {

        public ThrowObservable(final Exception exception) {
            super(new Func1<Observer<T>, Subscription>() {

                /**
                 * Accepts an {@link Observer} and calls its <code>onError</code> method.
                 * 
                 * @param observer
                 *            an {@link Observer} of this Observable
                 * @return a reference to the subscription
                 */
                @Override
                public Subscription call(Observer<T> observer) {
                    observer.onError(exception);
                    return Subscriptions.empty();
                }

            });
        }

    }

    /**
     * Creates an Observable that will execute the given function when a {@link Observer} subscribes to it.
     * <p>
     * Write the function you pass to <code>create</code> so that it behaves as an Observable - calling the passed-in
     * <code>onNext</code>, <code>onError</code>, and <code>onCompleted</code> methods appropriately.
     * <p>
     * A well-formed Observable must call either the {@link Observer}'s <code>onCompleted</code> method exactly once or its <code>onError</code> method exactly once.
     * <p>
     * See <a href="http://go.microsoft.com/fwlink/?LinkID=205219">Rx Design Guidelines (PDF)</a> for detailed information.
     * 
     * @param <T>
     *            the type emitted by the Observable sequence
     * @param func
     *            a function that accepts an <code>Observer<T></code> and calls its <code>onNext</code>, <code>onError</code>, and <code>onCompleted</code> methods
     *            as appropriate, and returns a {@link Subscription} to allow canceling the subscription (if applicable)
     * @return an Observable that, when an {@link Observer} subscribes to it, will execute the given function
     */
    public static <T> Observable<T> create(Func1<Observer<T>, Subscription> func) {
        return new Observable<T>(func);
    }

    /**
     * Creates an Observable that will execute the given function when a {@link Observer} subscribes to it.
     * <p>
     * This method accept {@link Object} to allow different languages to pass in closures using {@link FunctionLanguageAdaptor}.
     * <p>
     * Write the function you pass to <code>create</code> so that it behaves as an Observable - calling the passed-in
     * <code>onNext</code>, <code>onError</code>, and <code>onCompleted</code> methods appropriately.
     * <p>
     * A well-formed Observable must call either the {@link Observer}'s <code>onCompleted</code> method exactly once or its <code>onError</code> method exactly once.
     * <p>
     * See <a href="http://go.microsoft.com/fwlink/?LinkID=205219">Rx Design Guidelines (PDF)</a> for detailed information.
     * 
     * @param <T>
     *            the type emitted by the Observable sequence
     * @param func
     *            a function that accepts an <code>Observer<T></code> and calls its <code>onNext</code>, <code>onError</code>, and <code>onCompleted</code> methods
     *            as appropriate, and returns a {@link Subscription} to allow canceling the subscription (if applicable)
     * @return an Observable that, when an {@link Observer} subscribes to it, will execute the given function
     */
    public static <T> Observable<T> create(final Object func) {
        @SuppressWarnings("rawtypes")
        final FuncN _f = Functions.from(func);
        return create(new Func1<Observer<T>, Subscription>() {

            @Override
            public Subscription call(Observer<T> t1) {
                return (Subscription) _f.call(t1);
            }

        });
    }

    /**
     * Returns an Observable that returns no data to the {@link Observer} and immediately invokes its <code>onCompleted</code> method.
     * <p>
     * <img width="640" src="https://raw.github.com/wiki/Netflix/RxJava/images/rx-operators/empty.png">
     * 
     * @param <T>
     *            the type of item emitted by the Observable
     * @return an Observable that returns no data to the {@link Observer} and immediately invokes the {@link Observer}'s <code>onCompleted</code> method
     */
    public static <T> Observable<T> empty() {
        return toObservable(new ArrayList<T>());
    }

    /**
     * Returns an Observable that calls <code>onError</code> when an {@link Observer} subscribes to it.
     * <p>
     * 
     * @param exception
     *            the error to throw
     * @param <T>
     *            the type of object returned by the Observable
     * @return an Observable object that calls <code>onError</code> when an {@link Observer} subscribes
     */
    public static <T> Observable<T> error(Exception exception) {
        return new ThrowObservable<T>(exception);
    }

    /**
     * Filters an Observable by discarding any of its emissions that do not meet some test.
     * <p>
     * <img width="640" src="https://raw.github.com/wiki/Netflix/RxJava/images/rx-operators/filter.png">
     * 
     * @param that
     *            the Observable to filter
     * @param predicate
     *            a function that evaluates the items emitted by the source Observable, returning <code>true</code> if they pass the filter
     * @return an Observable that emits only those items in the original Observable that the filter evaluates as true
     */
    public static <T> Observable<T> filter(Observable<T> that, Func1<T, Boolean> predicate) {
        return create(OperationFilter.filter(that, predicate));
    }

    /**
     * Filters an Observable by discarding any of its emissions that do not meet some test.
     * <p>
     * <img width="640" src="https://raw.github.com/wiki/Netflix/RxJava/images/rx-operators/filter.png">
     * 
     * @param that
     *            the Observable to filter
     * @param function
     *            a function that evaluates the items emitted by the source Observable, returning <code>true</code> if they pass the filter
     * @return an Observable that emits only those items in the original Observable that the filter evaluates as true
     */
    public static <T> Observable<T> filter(Observable<T> that, final Object function) {
        @SuppressWarnings("rawtypes")
        final FuncN _f = Functions.from(function);
        return filter(that, new Func1<T, Boolean>() {

            @Override
            public Boolean call(T t1) {
                return (Boolean) _f.call(t1);

            }

        });
    }

    /**
     * Filters an Observable by discarding any of its emissions that do not meet some test.
     * <p>
     * <img width="640" src="https://raw.github.com/wiki/Netflix/RxJava/images/rx-operators/filter.png">
     * 
     * @param that
     *            the Observable to filter
     * @param predicate
     *            a function that evaluates the items emitted by the source Observable, returning <code>true</code> if they pass the filter
     * @return an Observable that emits only those items in the original Observable that the filter evaluates as true
     */
    public static <T> Observable<T> where(Observable<T> that, Func1<T, Boolean> predicate) {
        return create(OperationWhere.where(that, predicate));
    }

    /**
     * Converts an {@link Iterable} sequence to an Observable sequence.
     * 
     * @param iterable
     *            the source {@link Iterable} sequence
     * @param <T>
     *            the type of items in the {@link Iterable} sequence and the type emitted by the resulting Observable
     * @return an Observable that emits each item in the source {@link Iterable} sequence
     * @see {@link #toObservable(Iterable)}
     */
    public static <T> Observable<T> from(Iterable<T> iterable) {
        return toObservable(iterable);
    }

    /**
     * Converts an Array to an Observable sequence.
     * 
     * @param items
     *            the source Array
     * @param <T>
     *            the type of items in the Array, and the type of items emitted by the resulting Observable
     * @return an Observable that emits each item in the source Array
     * @see {@link #toObservable(Object...)}
     */
    public static <T> Observable<T> from(T... items) {
        return toObservable(items);
    }

    /**
     * Generates an observable sequence of integral numbers within a specified range.
     * 
     * @param start
     *            The value of the first integer in the sequence
     * @param count
     *            The number of sequential integers to generate.
     * 
     * @return An observable sequence that contains a range of sequential integral numbers.
     * 
     * @see <a href="http://msdn.microsoft.com/en-us/library/hh229460(v=vs.103).aspx">Observable.Range Method (Int32, Int32)</a>
     */
    public static Observable<Integer> range(int start, int count) {
        return from(Range.createWithCount(start, count));
    }

    /**
     * Asynchronously subscribes and unsubscribes observers on the specified scheduler.
     * 
     * @param source
     *            the source observable.
     * @param scheduler
     *            the scheduler to perform subscription and unsubscription actions on.
     * @param <T>
     *            the type of observable.
     * @return the source sequence whose subscriptions and unsubscriptions happen on the specified scheduler.
     */
    public static <T> Observable<T> subscribeOn(Observable<T> source, Scheduler scheduler) {
        return create(OperationSubscribeOn.subscribeOn(source, scheduler));
    }

    /**
     * Asynchronously notify observers on the specified scheduler.
     * 
     * @param source
     *            the source observable.
     * @param scheduler
     *            the scheduler to notify observers on.
     * @param <T>
     *            the type of observable.
     * @return the source sequence whose observations happen on the specified scheduler.
     */
    public static <T> Observable<T> observeOn(Observable<T> source, Scheduler scheduler) {
        return create(OperationObserveOn.observeOn(source, scheduler));
    }

    /**
     * Returns an observable sequence that invokes the observable factory whenever a new observer subscribes.
     * The Defer operator allows you to defer or delay the creation of the sequence until the time when an observer
     * subscribes to the sequence. This is useful to allow an observer to easily obtain an updates or refreshed version
     * of the sequence.
     * 
     * @param observableFactory
     *            the observable factory function to invoke for each observer that subscribes to the resulting sequence.
     * @param <T>
     *            the type of the observable.
     * @return the observable sequence whose observers trigger an invocation of the given observable factory function.
     */
    public static <T> Observable<T> defer(Func0<Observable<T>> observableFactory) {
        return create(OperationDefer.defer(observableFactory));
    }

    /**
     * Returns an observable sequence that invokes the observable factory whenever a new observer subscribes.
     * The Defer operator allows you to defer or delay the creation of the sequence until the time when an observer
     * subscribes to the sequence. This is useful to allow an observer to easily obtain an updates or refreshed version
     * of the sequence.
     * 
     * @param observableFactory
     *            the observable factory function to invoke for each observer that subscribes to the resulting sequence.
     * @param <T>
     *            the type of the observable.
     * @return the observable sequence whose observers trigger an invocation of the given observable factory function.
     */
    public static <T> Observable<T> defer(Object observableFactory) {
        @SuppressWarnings("rawtypes")
        final FuncN _f = Functions.from(observableFactory);

        return create(OperationDefer.defer(new Func0<Observable<T>>() {

            @Override
            @SuppressWarnings("unchecked")
            public Observable<T> call() {
                return (Observable<T>) _f.call();
            }

        }));
    }

    /**
     * Returns an Observable that notifies an {@link Observer} of a single value and then completes.
     * <p>
     * To convert any object into an Observable that emits that object, pass that object into the <code>just</code> method.
     * <p>
     * This is similar to the {@link #toObservable} method, except that <code>toObservable</code> will convert
     * an {@link Iterable} object into an Observable that emits each of the items in the {@link Iterable}, one
     * at a time, while the <code>just</code> method would convert the {@link Iterable} into an Observable
     * that emits the entire {@link Iterable} as a single item.
     * <p>
     * <img width="640" src="https://raw.github.com/wiki/Netflix/RxJava/images/rx-operators/just.png">
     * 
     * @param value
     *            the value to pass to the Observer's <code>onNext</code> method
     * @param <T>
     *            the type of the value
     * @return an Observable that notifies an {@link Observer} of a single value and then completes
     */
    public static <T> Observable<T> just(T value) {
        List<T> list = new ArrayList<T>();
        list.add(value);

        return toObservable(list);
    }

    /**
     * Returns the last element of an observable sequence with a specified source.
     * 
     * @param that
     *            the source Observable
     * @return the last element in the observable sequence.
     */
    public static <T> T last(final Observable<T> that) {
        T result = null;
        for (T value : that.toIterable()) {
            result = value;
        }
        return result;
    }

    /**
     * Returns the last element of an observable sequence that matches the predicate.
     * 
     * @param that
     *            the source Observable
     * @param predicate
     *            a predicate function to evaluate for elements in the sequence.
     * @return the last element in the observable sequence.
     */
    public static <T> T last(final Observable<T> that, final Func1<T, Boolean> predicate) {
        return last(that.filter(predicate));
    }

    /**
     * Returns the last element of an observable sequence that matches the predicate.
     * 
     * @param that
     *            the source Observable
     * @param predicate
     *            a predicate function to evaluate for elements in the sequence.
     * @return the last element in the observable sequence.
     */
    public static <T> T last(final Observable<T> that, final Object predicate) {
        return last(that.filter(predicate));
    }

    /**
     * Returns the last element of an observable sequence, or a default value if no value is found.
     * 
     * @param source
     *            the source observable.
     * @param defaultValue
     *            a default value that would be returned if observable is empty.
     * @param <T>
     *            the type of source.
     * @return the last element of an observable sequence that matches the predicate, or a default value if no value is found.
     */
    public static <T> T lastOrDefault(Observable<T> source, T defaultValue) {
        boolean found = false;
        T result = null;

        for (T value : source.toIterable()) {
            found = true;
            result = value;
        }

        if (!found) {
            return defaultValue;
        }

        return result;
    }

    /**
     * Returns the last element of an observable sequence that matches the predicate, or a default value if no value is found.
     * 
     * @param source
     *            the source observable.
     * @param defaultValue
     *            a default value that would be returned if observable is empty.
     * @param predicate
     *            a predicate function to evaluate for elements in the sequence.
     * @param <T>
     *            the type of source.
     * @return the last element of an observable sequence that matches the predicate, or a default value if no value is found.
     */
    public static <T> T lastOrDefault(Observable<T> source, T defaultValue, Func1<T, Boolean> predicate) {
        return lastOrDefault(source.filter(predicate), defaultValue);
    }

    /**
     * Returns the last element of an observable sequence that matches the predicate, or a default value if no value is found.
     * 
     * @param source
     *            the source observable.
     * @param defaultValue
     *            a default value that would be returned if observable is empty.
     * @param predicate
     *            a predicate function to evaluate for elements in the sequence.
     * @param <T>
     *            the type of source.
     * @return the last element of an observable sequence that matches the predicate, or a default value if no value is found.
     */
    public static <T> T lastOrDefault(Observable<T> source, T defaultValue, Object predicate) {
        @SuppressWarnings("rawtypes")
        final FuncN _f = Functions.from(predicate);

        return lastOrDefault(source, defaultValue, new Func1<T, Boolean>() {
            @Override
            public Boolean call(T args) {
                return (Boolean) _f.call(args);
            }
        });
    }

    /**
     * Applies a function of your choosing to every notification emitted by an Observable, and returns
     * this transformation as a new Observable sequence.
     * <p>
     * <img width="640" src="https://raw.github.com/wiki/Netflix/RxJava/images/rx-operators/map.png">
     * 
     * @param sequence
     *            the source Observable
     * @param func
     *            a function to apply to each item in the sequence emitted by the source Observable
     * @param <T>
     *            the type of items emitted by the the source Observable
     * @param <R>
     *            the type of items returned by map function
     * @return an Observable that is the result of applying the transformation function to each item
     *         in the sequence emitted by the source Observable
     */
    public static <T, R> Observable<R> map(Observable<T> sequence, Func1<T, R> func) {
        return create(OperationMap.map(sequence, func));
    }

    /**
     * Applies a function of your choosing to every notification emitted by an Observable, and returns
     * this transformation as a new Observable sequence.
     * <p>
     * <img width="640" src="https://raw.github.com/wiki/Netflix/RxJava/images/rx-operators/map.png">
     * 
     * @param sequence
     *            the source Observable
     * @param func
     *            a function to apply to each item in the sequence emitted by the source Observable
     * @param <T>
     *            the type of items emitted by the the source Observable
     * @param <R>
     *            the type of items returned by map function
     * @return an Observable that is the result of applying the transformation function to each item
     *         in the sequence emitted by the source Observable
     */
    public static <T, R> Observable<R> map(Observable<T> sequence, final Object func) {
        @SuppressWarnings("rawtypes")
        final FuncN _f = Functions.from(func);
        return map(sequence, new Func1<T, R>() {

            @SuppressWarnings("unchecked")
            @Override
            public R call(T t1) {
                return (R) _f.call(t1);
            }

        });
    }

    /**
     * Creates a new Observable sequence by applying a function that you supply to each object in the
     * original Observable sequence, where that function is itself an Observable that emits objects,
     * and then merges the results of that function applied to every item emitted by the original
     * Observable, emitting these merged results as its own sequence.
     * <p>
     * Note: mapMany and flatMap are equivalent.
     * <p>
     * <img width="640" src="https://raw.github.com/wiki/Netflix/RxJava/images/rx-operators/mapMany.png">
     * 
     * @param sequence
     *            the source Observable
     * @param func
     *            a function to apply to each item emitted by the source Observable, generating a
     *            Observable
     * @param <T>
     *            the type emitted by the source Observable
     * @param <R>
     *            the type emitted by the Observables emitted by <code>func</code>
     * @return an Observable that emits a sequence that is the result of applying the transformation
     *         function to each item emitted by the source Observable and merging the results of
     *         the Observables obtained from this transformation
     * @see {@link #flatMap(Observable, Func1)}
     */
    public static <T, R> Observable<R> mapMany(Observable<T> sequence, Func1<T, Observable<R>> func) {
        return create(OperationMap.mapMany(sequence, func));
    }

    /**
     * Creates a new Observable sequence by applying a function that you supply to each object in the
     * original Observable sequence, where that function is itself an Observable that emits objects,
     * and then merges the results of that function applied to every item emitted by the original
     * Observable, emitting these merged results as its own sequence.
     * <p>
     * <img width="640" src="https://raw.github.com/wiki/Netflix/RxJava/images/rx-operators/mapMany.png">
     * 
     * @param sequence
     *            the source Observable
     * @param func
     *            a function to apply to each item emitted by the source Observable, generating a
     *            Observable
     * @param <T>
     *            the type emitted by the source Observable
     * @param <R>
     *            the type emitted by the Observables emitted by <code>func</code>
     * @return an Observable that emits a sequence that is the result of applying the transformation
     *         function to each item emitted by the source Observable and merging the results of
     *         the Observables obtained from this transformation
     */
    public static <T, R> Observable<R> mapMany(Observable<T> sequence, final Object func) {
        @SuppressWarnings("rawtypes")
        final FuncN _f = Functions.from(func);
        return mapMany(sequence, new Func1<T, R>() {

            @SuppressWarnings("unchecked")
            @Override
            public R call(T t1) {
                return (R) _f.call(t1);
            }

        });
    }

    /**
     * Materializes the implicit notifications of an observable sequence as explicit notification values.
     * <p>
     * <img width="640" src="https://raw.github.com/wiki/Netflix/RxJava/images/rx-operators/materialize.png">
     * 
     * @param sequence
     *            An observable sequence of elements to project.
     * @return An observable sequence whose elements are the result of materializing the notifications of the given sequence.
     * @see <a href="http://msdn.microsoft.com/en-us/library/hh229453(v=VS.103).aspx">MSDN: Observable.Materialize</a>
     */
    public static <T> Observable<Notification<T>> materialize(final Observable<T> sequence) {
        return create(OperationMaterialize.materialize(sequence));
    }

    /**
     * Dematerializes the explicit notification values of an observable sequence as implicit notifications.
     * 
     * @param sequence
     *            An observable sequence containing explicit notification values which have to be turned into implicit notifications.
     * @return An observable sequence exhibiting the behavior corresponding to the source sequence's notification values.
     * @see <a href="http://msdn.microsoft.com/en-us/library/hh229047(v=vs.103).aspx">MSDN: Observable.Dematerialize</a>
     */
    public static <T> Observable<T> dematerialize(final Observable<Notification<T>> sequence) {
        return create(OperationDematerialize.dematerialize(sequence));
    }

    /**
     * Flattens the Observable sequences from a list of Observables into one Observable sequence
     * without any transformation. You can combine the output of multiple Observables so that they
     * act like a single Observable, by using the <code>merge</code> method.
     * <p>
     * <img width="640" src="https://raw.github.com/wiki/Netflix/RxJava/images/rx-operators/merge.png">
     * 
     * @param source
     *            a list of Observables that emit sequences of items
     * @return an Observable that emits a sequence of elements that are the result of flattening the
     *         output from the <code>source</code> list of Observables
     * @see <a href="http://msdn.microsoft.com/en-us/library/hh229099(v=vs.103).aspx">MSDN: Observable.Merge</a>
     */
    public static <T> Observable<T> merge(List<Observable<T>> source) {
        return create(OperationMerge.merge(source));
    }

    /**
     * Flattens the Observable sequences emitted by a sequence of Observables that are emitted by a
     * Observable into one Observable sequence without any transformation. You can combine the output
     * of multiple Observables so that they act like a single Observable, by using the <code>merge</code> method.
     * <p>
     * <img width="640" src="https://raw.github.com/wiki/Netflix/RxJava/images/rx-operators/merge.png">
     * 
     * @param source
     *            an Observable that emits Observables
     * @return an Observable that emits a sequence of elements that are the result of flattening the
     *         output from the Observables emitted by the <code>source</code> Observable
     * @see <a href="http://msdn.microsoft.com/en-us/library/hh229099(v=vs.103).aspx">MSDN: Observable.Merge Method</a>
     */
    public static <T> Observable<T> merge(Observable<Observable<T>> source) {
        return create(OperationMerge.merge(source));
    }

    /**
     * Flattens the Observable sequences from a series of Observables into one Observable sequence
     * without any transformation. You can combine the output of multiple Observables so that they
     * act like a single Observable, by using the <code>merge</code> method.
     * <p>
     * <img width="640" src="https://raw.github.com/wiki/Netflix/RxJava/images/rx-operators/merge.png">
     * 
     * @param source
     *            a series of Observables that emit sequences of items
     * @return an Observable that emits a sequence of elements that are the result of flattening the
     *         output from the <code>source</code> Observables
     * @see <a href="http://msdn.microsoft.com/en-us/library/hh229099(v=vs.103).aspx">MSDN: Observable.Merge Method</a>
     */
    public static <T> Observable<T> merge(Observable<T>... source) {
        return create(OperationMerge.merge(source));
    }

    /**
     * Returns the values from the source observable sequence until the other observable sequence produces a value.
     * 
     * @param source
     *            the source sequence to propagate elements for.
     * @param other
     *            the observable sequence that terminates propagation of elements of the source sequence.
     * @param <T>
     *            the type of source.
     * @param <E>
     *            the other type.
     * @return An observable sequence containing the elements of the source sequence up to the point the other sequence interrupted further propagation.
     */
    public static <T, E> Observable<T> takeUntil(final Observable<T> source, final Observable<E> other) {
        return OperationTakeUntil.takeUntil(source, other);
    }

    /**
     * Combines the objects emitted by two or more Observables, and emits the result as a single Observable,
     * by using the <code>concat</code> method.
     * <p>
     * <img width="640" src="https://raw.github.com/wiki/Netflix/RxJava/images/rx-operators/concat.png">
     * 
     * @param source
     *            a series of Observables that emit sequences of items
     * @return an Observable that emits a sequence of elements that are the result of combining the
     *         output from the <code>source</code> Observables
     * @see <a href="http://msdn.microsoft.com/en-us/library/system.reactive.linq.observable.concat(v=vs.103).aspx">MSDN: Observable.Concat Method</a>
     */
    public static <T> Observable<T> concat(Observable<T>... source) {
        return create(OperationConcat.concat(source));
    }

    /**
     * Emits the same objects as the given Observable, calling the given action
     * when it calls <code>onComplete</code> or <code>onError</code>.
     * 
     * @param source
     *            an observable
     * @param action
     *            an action to be called when the source completes or errors.
     * @return an Observable that emits the same objects, then calls the action.
     * @see <a href="http://msdn.microsoft.com/en-us/library/hh212133(v=vs.103).aspx">MSDN: Observable.Finally Method</a>
     */
    public static <T> Observable<T> finallyDo(Observable<T> source, Action0 action) {
        return create(OperationFinally.finallyDo(source, action));
    }

    /**
     * Creates a new Observable sequence by applying a function that you supply to each object in the
     * original Observable sequence, where that function is itself an Observable that emits objects,
     * and then merges the results of that function applied to every item emitted by the original
     * Observable, emitting these merged results as its own sequence.
     * <p>
     * Note: mapMany and flatMap are equivalent.
     * <p>
     * <img width="640" src="https://raw.github.com/wiki/Netflix/RxJava/images/rx-operators/mapMany.png">
     * 
     * @param sequence
     *            the source Observable
     * @param func
     *            a function to apply to each item emitted by the source Observable, generating a
     *            Observable
     * @param <T>
     *            the type emitted by the source Observable
     * @param <R>
     *            the type emitted by the Observables emitted by <code>func</code>
     * @return an Observable that emits a sequence that is the result of applying the transformation
     *         function to each item emitted by the source Observable and merging the results of
     *         the Observables obtained from this transformation
     * @see {@link #mapMany(Observable, Func1)}
     */
    public static <T, R> Observable<R> flatMap(Observable<T> sequence, Func1<T, Observable<R>> func) {
        return mapMany(sequence, func);
    }

    /**
     * Creates a new Observable sequence by applying a function that you supply to each object in the
     * original Observable sequence, where that function is itself an Observable that emits objects,
     * and then merges the results of that function applied to every item emitted by the original
     * Observable, emitting these merged results as its own sequence.
     * <p>
     * Note: mapMany and flatMap are equivalent.
     * <p>
     * <img width="640" src="https://raw.github.com/wiki/Netflix/RxJava/images/rx-operators/mapMany.png">
     * 
     * @param sequence
     *            the source Observable
     * @param func
     *            a function to apply to each item emitted by the source Observable, generating a
     *            Observable
     * @param <T>
     *            the type emitted by the source Observable
     * @param <R>
     *            the type emitted by the Observables emitted by <code>func</code>
     * @return an Observable that emits a sequence that is the result of applying the transformation
     *         function to each item emitted by the source Observable and merging the results of
     *         the Observables obtained from this transformation
     * @see {@link #mapMany(Observable, Func1)}
     */
    public static <T, R> Observable<R> flatMap(Observable<T> sequence, final Object func) {
        return mapMany(sequence, func);
    }

    /**
     * Groups the elements of an observable and selects the resulting elements by using a specified function.
     * 
     * @param source
     *            an observable whose elements to group.
     * @param keySelector
     *            a function to extract the key for each element.
     * @param elementSelector
     *            a function to map each source element to an element in an observable group.
     * @param <K>
     *            the key type.
     * @param <T>
     *            the source type.
     * @param <R>
     *            the resulting observable type.
     * @return an observable of observable groups, each of which corresponds to a unique key value, containing all elements that share that same key value.
     */
    public static <K, T, R> Observable<GroupedObservable<K, R>> groupBy(Observable<T> source, final Func1<T, K> keySelector, final Func1<T, R> elementSelector) {
        return create(OperationGroupBy.groupBy(source, keySelector, elementSelector));
    }

    /**
     * Groups the elements of an observable according to a specified key selector function and
     * 
     * @param source
     *            an observable whose elements to group.
     * @param keySelector
     *            a function to extract the key for each element.
     * @param <K>
     *            the key type.
     * @param <T>
     *            the source type.
     * @return an observable of observable groups, each of which corresponds to a unique key value, containing all elements that share that same key value.
     */
    public static <K, T> Observable<GroupedObservable<K, T>> groupBy(Observable<T> source, final Func1<T, K> keySelector) {
        return create(OperationGroupBy.groupBy(source, keySelector));
    }

    /**
     * Same functionality as <code>merge</code> except that errors received to onError will be held until all sequences have finished (onComplete/onError) before sending the error.
     * <p>
     * Only the first onError received will be sent.
     * <p>
     * This enables receiving all successes from merged sequences without one onError from one sequence causing all onNext calls to be prevented.
     * <p>
     * <img width="640" src="https://raw.github.com/wiki/Netflix/RxJava/images/rx-operators/mergeDelayError.png">
     * 
     * @param source
     *            a list of Observables that emit sequences of items
     * @return an Observable that emits a sequence of elements that are the result of flattening the
     *         output from the <code>source</code> list of Observables
     * @see <a href="http://msdn.microsoft.com/en-us/library/hh229099(v=vs.103).aspx">MSDN: Observable.Merge Method</a>
     */
    public static <T> Observable<T> mergeDelayError(List<Observable<T>> source) {
        return create(OperationMergeDelayError.mergeDelayError(source));
    }

    /**
     * Same functionality as <code>merge</code> except that errors received to onError will be held until all sequences have finished (onComplete/onError) before sending the error.
     * <p>
     * Only the first onError received will be sent.
     * <p>
     * This enables receiving all successes from merged sequences without one onError from one sequence causing all onNext calls to be prevented.
     * <p>
     * <img width="640" src="https://raw.github.com/wiki/Netflix/RxJava/images/rx-operators/mergeDelayError.png">
     * 
     * @param source
     *            an Observable that emits Observables
     * @return an Observable that emits a sequence of elements that are the result of flattening the
     *         output from the Observables emitted by the <code>source</code> Observable
     * @see <a href="http://msdn.microsoft.com/en-us/library/hh229099(v=vs.103).aspx">MSDN: Observable.Merge Method</a>
     */
    public static <T> Observable<T> mergeDelayError(Observable<Observable<T>> source) {
        return create(OperationMergeDelayError.mergeDelayError(source));
    }

    /**
     * Same functionality as <code>merge</code> except that errors received to onError will be held until all sequences have finished (onComplete/onError) before sending the error.
     * <p>
     * Only the first onError received will be sent.
     * <p>
     * This enables receiving all successes from merged sequences without one onError from one sequence causing all onNext calls to be prevented.
     * <p>
     * <img width="640" src="https://raw.github.com/wiki/Netflix/RxJava/images/rx-operators/mergeDelayError.png">
     * 
     * @param source
     *            a series of Observables that emit sequences of items
     * @return an Observable that emits a sequence of elements that are the result of flattening the
     *         output from the <code>source</code> Observables
     * @see <a href="http://msdn.microsoft.com/en-us/library/hh229099(v=vs.103).aspx">MSDN: Observable.Merge Method</a>
     */
    public static <T> Observable<T> mergeDelayError(Observable<T>... source) {
        return create(OperationMergeDelayError.mergeDelayError(source));
    }

    /**
     * Returns an Observable that never sends any information to an {@link Observer}.
     * 
     * This observable is useful primarily for testing purposes.
     * 
     * @param <T>
     *            the type of item (not) emitted by the Observable
     * @return an Observable that never sends any information to an {@link Observer}
     */
    public static <T> Observable<T> never() {
        return new NeverObservable<T>();
    }

    /**
     * Instruct an Observable to pass control to another Observable (the return value of a function)
     * rather than calling <code>onError</code> if it encounters an error.
     * <p>
     * By default, when an Observable encounters an error that prevents it from emitting the expected item to its Observer,
     * the Observable calls its {@link Observer}'s <code>onError</code> function, and then quits without calling any more
     * of its {@link Observer}'s closures. The <code>onErrorResumeNext</code> method changes this behavior. If you pass a
     * function that emits an Observable (<code>resumeFunction</code>) to an Observable's <code>onErrorResumeNext</code> method,
     * if the original Observable encounters an error, instead of calling its {@link Observer}'s <code>onError</code> function, it
     * will instead relinquish control to this new Observable, which will call the {@link Observer}'s <code>onNext</code> method if
     * it is able to do so. In such a case, because no Observable necessarily invokes <code>onError</code>, the Observer may
     * never know that an error happened.
     * <p>
     * You can use this to prevent errors from propagating or to supply fallback data should errors be encountered.
     * <p>
     * <img width="640" src="https://raw.github.com/wiki/Netflix/RxJava/images/rx-operators/onErrorResumeNext.png">
     * 
     * @param that
     *            the source Observable
     * @param resumeFunction
     *            a function that returns an Observable that will take over if the source Observable
     *            encounters an error
     * @return the source Observable, with its behavior modified as described
     */
    public static <T> Observable<T> onErrorResumeNext(final Observable<T> that, final Func1<Exception, Observable<T>> resumeFunction) {
        return create(OperationOnErrorResumeNextViaFunction.onErrorResumeNextViaFunction(that, resumeFunction));
    }

    /**
     * Instruct an Observable to pass control to another Observable (the return value of a function)
     * rather than calling <code>onError</code> if it encounters an error.
     * <p>
     * By default, when an Observable encounters an error that prevents it from emitting the expected item to its Observer,
     * the Observable calls its {@link Observer}'s <code>onError</code> function, and then quits without calling any more
     * of its {@link Observer}'s closures. The <code>onErrorResumeNext</code> method changes this behavior. If you pass a
     * function that emits an Observable (<code>resumeFunction</code>) to an Observable's <code>onErrorResumeNext</code> method,
     * if the original Observable encounters an error, instead of calling its {@link Observer}'s <code>onError</code> function, it
     * will instead relinquish control to this new Observable, which will call the {@link Observer}'s <code>onNext</code> method if
     * it is able to do so. In such a case, because no Observable necessarily invokes <code>onError</code>, the Observer may
     * never know that an error happened.
     * <p>
     * You can use this to prevent errors from propagating or to supply fallback data should errors be encountered.
     * <p>
     * <img width="640" src="https://raw.github.com/wiki/Netflix/RxJava/images/rx-operators/onErrorResumeNext.png">
     * 
     * @param that
     *            the source Observable
     * @param resumeFunction
     *            a function that returns an Observable that will take over if the source Observable
     *            encounters an error
     * @return the source Observable, with its behavior modified as described
     */
    public static <T> Observable<T> onErrorResumeNext(final Observable<T> that, final Object resumeFunction) {
        @SuppressWarnings("rawtypes")
        final FuncN _f = Functions.from(resumeFunction);
        return onErrorResumeNext(that, new Func1<Exception, Observable<T>>() {

            @SuppressWarnings("unchecked")
            @Override
            public Observable<T> call(Exception e) {
                return (Observable<T>) _f.call(e);
            }
        });
    }

    /**
     * Instruct an Observable to pass control to another Observable rather than calling <code>onError</code> if it encounters an error.
     * <p>
     * By default, when an Observable encounters an error that prevents it from emitting the expected item to its Observer,
     * the Observable calls its {@link Observer}'s <code>onError</code> function, and then quits without calling any more
     * of its {@link Observer}'s closures. The <code>onErrorResumeNext</code> method changes this behavior. If you pass a
     * function that emits an Observable (<code>resumeFunction</code>) to an Observable's <code>onErrorResumeNext</code> method,
     * if the original Observable encounters an error, instead of calling its {@link Observer}'s <code>onError</code> function, it
     * will instead relinquish control to this new Observable, which will call the {@link Observer}'s <code>onNext</code> method if
     * it is able to do so. In such a case, because no Observable necessarily invokes <code>onError</code>, the Observer may
     * never know that an error happened.
     * <p>
     * You can use this to prevent errors from propagating or to supply fallback data should errors be encountered.
     * <p>
     * <img width="640" src="https://raw.github.com/wiki/Netflix/RxJava/images/rx-operators/onErrorResumeNext.png">
     * 
     * @param that
     *            the source Observable
     * @param resumeSequence
     *            a function that returns an Observable that will take over if the source Observable
     *            encounters an error
     * @return the source Observable, with its behavior modified as described
     */
    public static <T> Observable<T> onErrorResumeNext(final Observable<T> that, final Observable<T> resumeSequence) {
        return create(OperationOnErrorResumeNextViaObservable.onErrorResumeNextViaObservable(that, resumeSequence));
    }

    /**
     * Instruct an Observable to emit a particular item to its Observer's <code>onNext</code> function
     * rather than calling <code>onError</code> if it encounters an error.
     * <p>
     * By default, when an Observable encounters an error that prevents it from emitting the expected item to its {@link Observer}, the Observable calls its {@link Observer}'s <code>onError</code>
     * function, and then quits
     * without calling any more of its {@link Observer}'s closures. The <code>onErrorReturn</code> method changes
     * this behavior. If you pass a function (<code>resumeFunction</code>) to an Observable's <code>onErrorReturn</code>
     * method, if the original Observable encounters an error, instead of calling its {@link Observer}'s
     * <code>onError</code> function, it will instead pass the return value of <code>resumeFunction</code> to the {@link Observer}'s <code>onNext</code> method.
     * <p>
     * You can use this to prevent errors from propagating or to supply fallback data should errors be encountered.
     * 
     * @param that
     *            the source Observable
     * @param resumeFunction
     *            a function that returns a value that will be passed into an {@link Observer}'s <code>onNext</code> function if the Observable encounters an error that would
     *            otherwise cause it to call <code>onError</code>
     * @return the source Observable, with its behavior modified as described
     */
    public static <T> Observable<T> onErrorReturn(final Observable<T> that, Func1<Exception, T> resumeFunction) {
        return create(OperationOnErrorReturn.onErrorReturn(that, resumeFunction));
    }

    /**
     * Returns an Observable that applies a function of your choosing to the first item emitted by a
     * source Observable, then feeds the result of that function along with the second item emitted
     * by an Observable into the same function, and so on until all items have been emitted by the
     * source Observable, emitting the final result from the final call to your function as its sole
     * output.
     * <p>
     * This technique, which is called "reduce" here, is sometimes called "fold," "accumulate," "compress," or "inject" in other programming contexts. Groovy, for instance, has an <code>inject</code>
     * method that does a similar operation on lists.
     * <p>
     * <img width="640" src="https://raw.github.com/wiki/Netflix/RxJava/images/rx-operators/reduce.png">
     * 
     * @param <T>
     *            the type item emitted by the source Observable
     * @param sequence
     *            the source Observable
     * @param accumulator
     *            an accumulator function to be invoked on each element from the sequence, whose
     *            result will be used in the next accumulator call (if applicable)
     * 
     * @return an Observable that emits a single element that is the result of accumulating the
     *         output from applying the accumulator to the sequence of items emitted by the source
     *         Observable
     * @see <a href="http://msdn.microsoft.com/en-us/library/hh229154(v%3Dvs.103).aspx">MSDN: Observable.Aggregate</a>
     * @see <a href="http://en.wikipedia.org/wiki/Fold_(higher-order_function)">Wikipedia: Fold (higher-order function)</a>
     */
    public static <T> Observable<T> reduce(Observable<T> sequence, Func2<T, T, T> accumulator) {
        return takeLast(create(OperationScan.scan(sequence, accumulator)), 1);
    }

    /**
     * Returns an Observable that applies a function of your choosing to the first item emitted by a
     * source Observable, then feeds the result of that function along with the second item emitted
     * by an Observable into the same function, and so on until all items have been emitted by the
     * source Observable, emitting the final result from the final call to your function as its sole
     * output.
     * <p>
     * This technique, which is called "reduce" here, is sometimes called "fold," "accumulate," "compress," or "inject" in other programming contexts. Groovy, for instance, has an <code>inject</code>
     * method that does a similar operation on lists.
     * <p>
     * <img width="640" src="https://raw.github.com/wiki/Netflix/RxJava/images/rx-operators/reduce.png">
     * 
     * @param <T>
     *            the type item emitted by the source Observable
     * @param sequence
     *            the source Observable
     * @param accumulator
     *            an accumulator function to be invoked on each element from the sequence, whose
     *            result will be used in the next accumulator call (if applicable)
     * 
     * @return an Observable that emits a single element that is the result of accumulating the
     *         output from applying the accumulator to the sequence of items emitted by the source
     *         Observable
     * @see <a href="http://msdn.microsoft.com/en-us/library/hh229154(v%3Dvs.103).aspx">MSDN: Observable.Aggregate</a>
     * @see <a href="http://en.wikipedia.org/wiki/Fold_(higher-order_function)">Wikipedia: Fold (higher-order function)</a>
     */
    public static <T> Observable<T> reduce(final Observable<T> sequence, final Object accumulator) {
        @SuppressWarnings("rawtypes")
        final FuncN _f = Functions.from(accumulator);
        return reduce(sequence, new Func2<T, T, T>() {

            @SuppressWarnings("unchecked")
            @Override
            public T call(T t1, T t2) {
                return (T) _f.call(t1, t2);
            }

        });
    }

    /**
     * Returns an Observable that applies a function of your choosing to the first item emitted by a
     * source Observable, then feeds the result of that function along with the second item emitted
     * by an Observable into the same function, and so on until all items have been emitted by the
     * source Observable, emitting the final result from the final call to your function as its sole
     * output.
     * <p>
     * This technique, which is called "reduce" here, is sometimes called "fold," "accumulate," "compress," or "inject" in other programming contexts. Groovy, for instance, has an <code>inject</code>
     * method that does a similar operation on lists.
     * <p>
     * <img width="640" src="https://raw.github.com/wiki/Netflix/RxJava/images/rx-operators/reduce.png">
     * 
     * @param <T>
     *            the type item emitted by the source Observable
     * @param sequence
     *            the source Observable
     * @param initialValue
     *            a seed passed into the first execution of the accumulator function
     * @param accumulator
     *            an accumulator function to be invoked on each element from the sequence, whose
     *            result will be used in the next accumulator call (if applicable)
     * 
     * @return an Observable that emits a single element that is the result of accumulating the
     *         output from applying the accumulator to the sequence of items emitted by the source
     *         Observable
     * @see <a href="http://msdn.microsoft.com/en-us/library/hh229154(v%3Dvs.103).aspx">MSDN: Observable.Aggregate</a>
     * @see <a href="http://en.wikipedia.org/wiki/Fold_(higher-order_function)">Wikipedia: Fold (higher-order function)</a>
     */
    public static <T> Observable<T> reduce(Observable<T> sequence, T initialValue, Func2<T, T, T> accumulator) {
        return takeLast(create(OperationScan.scan(sequence, initialValue, accumulator)), 1);
    }

    /**
     * Returns an Observable that applies a function of your choosing to the first item emitted by a
     * source Observable, then feeds the result of that function along with the second item emitted
     * by an Observable into the same function, and so on until all items have been emitted by the
     * source Observable, emitting the final result from the final call to your function as its sole
     * output.
     * <p>
     * This technique, which is called "reduce" here, is sometimes called "fold," "accumulate," "compress," or "inject" in other programming contexts. Groovy, for instance, has an <code>inject</code>
     * method that does a similar operation on lists.
     * <p>
     * <img width="640" src="https://raw.github.com/wiki/Netflix/RxJava/images/rx-operators/reduce.png">
     * 
     * @param <T>
     *            the type item emitted by the source Observable
     * @param sequence
     *            the source Observable
     * @param initialValue
     *            a seed passed into the first execution of the accumulator function
     * @param accumulator
     *            an accumulator function to be invoked on each element from the sequence, whose
     *            result will be used in the next accumulator call (if applicable)
     * @return an Observable that emits a single element that is the result of accumulating the
     *         output from applying the accumulator to the sequence of items emitted by the source
     *         Observable
     * @see <a href="http://msdn.microsoft.com/en-us/library/hh229154(v%3Dvs.103).aspx">MSDN: Observable.Aggregate</a>
     * @see <a href="http://en.wikipedia.org/wiki/Fold_(higher-order_function)">Wikipedia: Fold (higher-order function)</a>
     */
    public static <T> Observable<T> reduce(final Observable<T> sequence, final T initialValue, final Object accumulator) {
        @SuppressWarnings("rawtypes")
        final FuncN _f = Functions.from(accumulator);
        return reduce(sequence, initialValue, new Func2<T, T, T>() {

            @SuppressWarnings("unchecked")
            @Override
            public T call(T t1, T t2) {
                return (T) _f.call(t1, t2);
            }

        });
    }

    /**
     * Returns an Observable that applies a function of your choosing to the first item emitted by a
     * source Observable, then feeds the result of that function along with the second item emitted
     * by an Observable into the same function, and so on until all items have been emitted by the
     * source Observable, emitting the result of each of these iterations as its own sequence.
     * <p>
     * <img width="640" src="https://raw.github.com/wiki/Netflix/RxJava/images/rx-operators/scan.png">
     * 
     * @param <T>
     *            the type item emitted by the source Observable
     * @param sequence
     *            the source Observable
     * @param accumulator
     *            an accumulator function to be invoked on each element from the sequence, whose
     *            result will be emitted and used in the next accumulator call (if applicable)
     * @return an Observable that emits a sequence of items that are the result of accumulating the
     *         output from the sequence emitted by the source Observable
     * @see <a href="http://msdn.microsoft.com/en-us/library/hh211665(v%3Dvs.103).aspx">MSDN: Observable.Scan</a>
     */
    public static <T> Observable<T> scan(Observable<T> sequence, Func2<T, T, T> accumulator) {
        return create(OperationScan.scan(sequence, accumulator));
    }

    /**
     * Returns an Observable that applies a function of your choosing to the first item emitted by a
     * source Observable, then feeds the result of that function along with the second item emitted
     * by an Observable into the same function, and so on until all items have been emitted by the
     * source Observable, emitting the result of each of these iterations as its own sequence.
     * <p>
     * <img width="640" src="https://raw.github.com/wiki/Netflix/RxJava/images/rx-operators/scan.png">
     * 
     * @param <T>
     *            the type item emitted by the source Observable
     * @param sequence
     *            the source Observable
     * @param accumulator
     *            an accumulator function to be invoked on each element from the sequence, whose
     *            result will be emitted and used in the next accumulator call (if applicable)
     * @return an Observable that emits a sequence of items that are the result of accumulating the
     *         output from the sequence emitted by the source Observable
     * @see <a href="http://msdn.microsoft.com/en-us/library/hh211665(v%3Dvs.103).aspx">MSDN: Observable.Scan</a>
     */
    public static <T> Observable<T> scan(final Observable<T> sequence, final Object accumulator) {
        @SuppressWarnings("rawtypes")
        final FuncN _f = Functions.from(accumulator);
        return scan(sequence, new Func2<T, T, T>() {

            @SuppressWarnings("unchecked")
            @Override
            public T call(T t1, T t2) {
                return (T) _f.call(t1, t2);
            }

        });
    }

    /**
     * Returns an Observable that applies a function of your choosing to the first item emitted by a
     * source Observable, then feeds the result of that function along with the second item emitted
     * by an Observable into the same function, and so on until all items have been emitted by the
     * source Observable, emitting the result of each of these iterations as its own sequence.
     * <p>
     * <img width="640" src="https://raw.github.com/wiki/Netflix/RxJava/images/rx-operators/scan.png">
     * 
     * @param <T>
     *            the type item emitted by the source Observable
     * @param sequence
     *            the source Observable
     * @param initialValue
     *            the initial (seed) accumulator value
     * @param accumulator
     *            an accumulator function to be invoked on each element from the sequence, whose
     *            result will be emitted and used in the next accumulator call (if applicable)
     * @return an Observable that emits a sequence of items that are the result of accumulating the
     *         output from the sequence emitted by the source Observable
     * @see <a href="http://msdn.microsoft.com/en-us/library/hh211665(v%3Dvs.103).aspx">MSDN: Observable.Scan</a>
     */
    public static <T> Observable<T> scan(Observable<T> sequence, T initialValue, Func2<T, T, T> accumulator) {
        return create(OperationScan.scan(sequence, initialValue, accumulator));
    }

    /**
     * Returns an Observable that applies a function of your choosing to the first item emitted by a
     * source Observable, then feeds the result of that function along with the second item emitted
     * by an Observable into the same function, and so on until all items have been emitted by the
     * source Observable, emitting the result of each of these iterations as its own sequence.
     * <p>
     * <img width="640" src="https://raw.github.com/wiki/Netflix/RxJava/images/rx-operators/scan.png">
     * 
     * @param <T>
     *            the type item emitted by the source Observable
     * @param sequence
     *            the source Observable
     * @param initialValue
     *            the initial (seed) accumulator value
     * @param accumulator
     *            an accumulator function to be invoked on each element from the sequence, whose
     *            result will be emitted and used in the next accumulator call (if applicable)
     * @return an Observable that emits a sequence of items that are the result of accumulating the
     *         output from the sequence emitted by the source Observable
     * @see <a href="http://msdn.microsoft.com/en-us/library/hh211665(v%3Dvs.103).aspx">MSDN: Observable.Scan</a>
     */
    public static <T> Observable<T> scan(final Observable<T> sequence, final T initialValue, final Object accumulator) {
        @SuppressWarnings("rawtypes")
        final FuncN _f = Functions.from(accumulator);
        return scan(sequence, initialValue, new Func2<T, T, T>() {

            @SuppressWarnings("unchecked")
            @Override
            public T call(T t1, T t2) {
                return (T) _f.call(t1, t2);
            }

        });
    }

    /**
     * Determines whether all elements of an observable sequence satisfies a condition.
     * 
     * @param sequence
     *            an observable sequence whose elements to apply the predicate to.
     * @param predicate
     *            a function to test each element for a condition.
     * @param <T>
     *            the type of observable.
     * @return true if all elements of an observable sequence satisfies a condition; otherwise, false.
     */
    public static <T> Observable<Boolean> all(final Observable<T> sequence, final Func1<T, Boolean> predicate) {
        return create(OperationAll.all(sequence, predicate));
    }

    /**
     * Determines whether all elements of an observable sequence satisfies a condition.
     * 
     * @param sequence
     *            an observable sequence whose elements to apply the predicate to.
     * @param predicate
     *            a function to test each element for a condition.
     * @param <T>
     *            the type of observable.
     * @return true if all elements of an observable sequence satisfies a condition; otherwise, false.
     */
    public static <T> Observable<Boolean> all(final Observable<T> sequence, Object predicate) {
        @SuppressWarnings("rawtypes")
        final FuncN _f = Functions.from(predicate);

        return all(sequence, new Func1<T, Boolean>() {
            @Override
            public Boolean call(T t) {
                return (Boolean) _f.call(t);
            }
        });
    }

    /**
     * Returns an Observable that skips the first <code>num</code> items emitted by the source
     * Observable. You can ignore the first <code>num</code> items emitted by an Observable and attend
     * only to those items that come after, by modifying the Observable with the <code>skip</code> method.
     * <p>
     * <img width="640" src="https://raw.github.com/wiki/Netflix/RxJava/images/rx-operators/skip.png">
     * 
     * @param items
     *            the source Observable
     * @param num
     *            the number of items to skip
     * @return an Observable that emits the same sequence of items emitted by the source Observable,
     *         except for the first <code>num</code> items
     * @see <a href="http://msdn.microsoft.com/en-us/library/hh229847(v=vs.103).aspx">MSDN: Observable.Skip Method</a>
     */
    public static <T> Observable<T> skip(final Observable<T> items, int num) {
        return create(OperationSkip.skip(items, num));
    }

    /**
     * Accepts an Observable and wraps it in another Observable that ensures that the resulting
     * Observable is chronologically well-behaved.
     * <p>
     * A well-behaved observable ensures <code>onNext</code>, <code>onCompleted</code>, or <code>onError</code> calls to its subscribers are not interleaved, <code>onCompleted</code> and
     * <code>onError</code> are only called once respectively, and no
     * <code>onNext</code> calls follow <code>onCompleted</code> and <code>onError</code> calls.
     * 
     * @param observable
     *            the source Observable
     * @param <T>
     *            the type of item emitted by the source Observable
     * @return an Observable that is a chronologically well-behaved version of the source Observable
     */
    public static <T> Observable<T> synchronize(Observable<T> observable) {
        return create(OperationSynchronize.synchronize(observable));
    }

    /**
     * Returns an Observable that emits the first <code>num</code> items emitted by the source
     * Observable.
     * <p>
     * You can choose to pay attention only to the first <code>num</code> values emitted by an Observable by calling its <code>take</code> method. This method returns an Observable that will call a
     * subscribing Observer's <code>onNext</code> function a
     * maximum of <code>num</code> times before calling <code>onCompleted</code>.
     * <p>
     * <img width="640" src="https://raw.github.com/wiki/Netflix/RxJava/images/rx-operators/take.png">
     * 
     * @param items
     *            the source Observable
     * @param num
     *            the number of items from the start of the sequence emitted by the source
     *            Observable to emit
     * @return an Observable that only emits the first <code>num</code> items emitted by the source
     *         Observable
     */
    public static <T> Observable<T> take(final Observable<T> items, final int num) {
        return create(OperationTake.take(items, num));
    }

    /**
     * Returns an Observable that emits the last <code>count</code> items emitted by the source
     * Observable.
     * 
     * @param items
     *            the source Observable
     * @param count
     *            the number of items from the end of the sequence emitted by the source
     *            Observable to emit
     * @return an Observable that only emits the last <code>count</code> items emitted by the source
     *         Observable
     */
    public static <T> Observable<T> takeLast(final Observable<T> items, final int count) {
        return create(OperationTakeLast.takeLast(items, count));
    }

    /**
     * Returns a specified number of contiguous values from the start of an observable sequence.
     * 
     * @param items
     * @param predicate
     *            a function to test each source element for a condition
     * @return
     */
    public static <T> Observable<T> takeWhile(final Observable<T> items, Func1<T, Boolean> predicate) {
        return create(OperationTakeWhile.takeWhile(items, predicate));
    }

    /**
     * Returns a specified number of contiguous values from the start of an observable sequence.
     * 
     * @param items
     * @param predicate
     *            a function to test each source element for a condition
     * @return
     */
    public static <T> Observable<T> takeWhile(final Observable<T> items, Object predicate) {
        @SuppressWarnings("rawtypes")
        final FuncN _f = Functions.from(predicate);

        return takeWhile(items, new Func1<T, Boolean>() {
            @Override
            public Boolean call(T t) {
                return (Boolean) _f.call(t);
            }
        });
    }

    /**
     * Returns values from an observable sequence as long as a specified condition is true, and then skips the remaining values.
     * 
     * @param items
     * @param predicate
     *            a function to test each element for a condition; the second parameter of the function represents the index of the source element; otherwise, false.
     * @return
     */
    public static <T> Observable<T> takeWhileWithIndex(final Observable<T> items, Func2<T, Integer, Boolean> predicate) {
        return create(OperationTakeWhile.takeWhileWithIndex(items, predicate));
    }

    public static <T> Observable<T> takeWhileWithIndex(final Observable<T> items, Object predicate) {
        @SuppressWarnings("rawtypes")
        final FuncN _f = Functions.from(predicate);

        return create(OperationTakeWhile.takeWhileWithIndex(items, new Func2<T, Integer, Boolean>()
        {
            @Override
            public Boolean call(T t, Integer integer)
            {
                return (Boolean) _f.call(t, integer);
            }
        }));
    }

    /**
     * Return a Future representing a single value of the Observable.
     * <p>
     * This will throw an exception if the Observable emits more than 1 value. If more than 1 are expected then use <code>toList().toFuture()</code>.
     * 
     * @param that
     *            the source Observable
     * @returna Future that expects a single item emitted by the source Observable
     */
    public static <T> Future<T> toFuture(final Observable<T> that) {
        return OperationToFuture.toFuture(that);
    }

    /**
     * Returns an Observable that emits a single item, a list composed of all the items emitted by
     * the source Observable.
     * <p>
     * Normally, an Observable that returns multiple items will do so by calling its Observer's <code>onNext</code> function for each such item. You can change this behavior, instructing the
     * Observable
     * to
     * compose a list of all of these multiple items and
     * then to call the Observer's <code>onNext</code> function once, passing it the entire list, by calling the Observable object's <code>toList</code> method prior to calling its
     * <code>subscribe</code>
     * method.
     * <p>
     * <img width="640" src="https://raw.github.com/wiki/Netflix/RxJava/images/rx-operators/toList.png">
     * 
     * @param that
     *            the source Observable
     * @return an Observable that emits a single item: a <code>List</code> containing all of the
     *         items emitted by the source Observable
     */
    public static <T> Observable<List<T>> toList(final Observable<T> that) {
        return create(OperationToObservableList.toObservableList(that));
    }

    /**
     * Converts an observable sequence to an Iterable.
     * 
     * @param that
     *            the source Observable
     * @return Observable converted to Iterable.
     */
    public static <T> Iterable<T> toIterable(final Observable<T> that) {

        return new Iterable<T>() {
            @Override
            public Iterator<T> iterator() {
                return getIterator(that);
            }
        };
    }

    /**
     * Returns an iterator that iterates all values of the observable.
     * 
     * @param that
     *            an observable sequence to get an iterator for.
     * @param <T>
     *            the type of source.
     * @return the iterator that could be used to iterate over the elements of the observable.
     */
    public static <T> Iterator<T> getIterator(Observable<T> that) {
        return OperationToIterator.toIterator(that);
    }

    /**
     * Samples the next value (blocking without buffering) from in an observable sequence.
     * 
     * @param items
     *            the source observable sequence.
     * @param <T>
     *            the type of observable.
     * @return iterable that blocks upon each iteration until the next element in the observable source sequence becomes available.
     */
    public static <T> Iterable<T> next(Observable<T> items) {
        return OperationNext.next(items);
    }

    /**
     * Samples the most recent value in an observable sequence.
     * 
     * @param source
     *            the source observable sequence.
     * @param <T>
     *            the type of observable.
     * @param initialValue
     *            the initial value that will be yielded by the enumerable sequence if no element has been sampled yet.
     * @return the iterable that returns the last sampled element upon each iteration.
     */
    public static <T> Iterable<T> mostRecent(Observable<T> source, T initialValue) {
        return OperationMostRecent.mostRecent(source, initialValue);
    }

    /**
     * Returns a connectable observable sequence that upon connection causes the source sequence to push results into the specified subject.
     * 
     * @param source
     *            the source sequence whose elements will be pushed into the specified subject.
     * @param subject
     *            the subject to push source elements into.
     * @param <T>
     *            source type
     * @param <R>
     *            result type
     * @return a connectable observable sequence that upon connection causes the source sequence to push results into the specified subject.
     */
    public static <T, R> ConnectableObservable<R> multicast(Observable<T> source, final Subject<T, R> subject) {
        return OperationMulticast.multicast(source, subject);
    }

    /**
     * Returns the only element of an observable sequence and throws an exception if there is not exactly one element in the observable sequence.
     * 
     * @param that
     *            the source Observable
     * @return The single element in the observable sequence.
     * @throws IllegalStateException
     *             if there is not exactly one element in the observable sequence
     */
    public static <T> T single(Observable<T> that) {
        return singleOrDefault(that, false, null);
    }

    /**
     * Returns the only element of an observable sequence that matches the predicate and throws an exception if there is not exactly one element in the observable sequence.
     * 
     * @param that
     *            the source Observable
     * @param predicate
     *            A predicate function to evaluate for elements in the sequence.
     * @return The single element in the observable sequence.
     * @throws IllegalStateException
     *             if there is not exactly one element in the observable sequence that matches the predicate
     */
    public static <T> T single(Observable<T> that, Func1<T, Boolean> predicate) {
        return single(that.filter(predicate));
    }

    /**
     * Returns the only element of an observable sequence that matches the predicate and throws an exception if there is not exactly one element in the observable sequence.
     * 
     * @param that
     *            the source Observable
     * @param predicate
     *            A predicate function to evaluate for elements in the sequence.
     * @return The single element in the observable sequence.
     * @throws IllegalStateException
     *             if there is not exactly one element in the observable sequence that matches the predicate
     */
    public static <T> T single(Observable<T> that, Object predicate) {
        @SuppressWarnings("rawtypes")
        final FuncN _f = Functions.from(predicate);

        return single(that, new Func1<T, Boolean>() {
            @Override
            public Boolean call(T t) {
                return (Boolean) _f.call(t);
            }
        });
    }

    /**
     * Returns the only element of an observable sequence, or a default value if the observable sequence is empty.
     * 
     * @param that
     *            the source Observable
     * @param defaultValue
     *            default value for a sequence.
     * @return The single element in the observable sequence, or a default value if no value is found.
     */
    public static <T> T singleOrDefault(Observable<T> that, T defaultValue) {
        return singleOrDefault(that, true, defaultValue);
    }

    /**
     * Returns the only element of an observable sequence that matches the predicate, or a default value if no value is found.
     * 
     * @param that
     *            the source Observable
     * @param defaultValue
     *            default value for a sequence.
     * @param predicate
     *            A predicate function to evaluate for elements in the sequence.
     * @return The single element in the observable sequence, or a default value if no value is found.
     */
    public static <T> T singleOrDefault(Observable<T> that, T defaultValue, Func1<T, Boolean> predicate) {
        return singleOrDefault(that.filter(predicate), defaultValue);
    }

    /**
     * Returns the only element of an observable sequence that matches the predicate, or a default value if no value is found.
     * 
     * @param that
     *            the source Observable
     * @param defaultValue
     *            default value for a sequence.
     * @param predicate
     *            A predicate function to evaluate for elements in the sequence.
     * @return The single element in the observable sequence, or a default value if no value is found.
     */
    public static <T> T singleOrDefault(Observable<T> that, T defaultValue, Object predicate) {
        @SuppressWarnings("rawtypes")
        final FuncN _f = Functions.from(predicate);

        return singleOrDefault(that, defaultValue, new Func1<T, Boolean>() {
            @Override
            public Boolean call(T t) {
                return (Boolean) _f.call(t);
            }
        });
    }

    private static <T> T singleOrDefault(Observable<T> that, boolean hasDefault, T defaultVal) {
        Iterator<T> it = that.toIterable().iterator();

        if (!it.hasNext()) {
            if (hasDefault) {
                return defaultVal;
            }
            throw new IllegalStateException("Expected single entry. Actually empty stream.");
        }

        T result = it.next();

        if (it.hasNext()) {
            throw new IllegalStateException("Expected single entry. Actually more than one entry.");
        }

        return result;
    }

    /**
     * Converts an Iterable sequence to an Observable sequence.
     * 
     * Any object that supports the Iterable interface can be converted into an Observable that emits
     * each iterable item in the object, by passing the object into the <code>toObservable</code> method.
     * <p>
     * <img width="640" src="https://raw.github.com/wiki/Netflix/RxJava/images/rx-operators/toObservable.png">
     * 
     * @param iterable
     *            the source Iterable sequence
     * @param <T>
     *            the type of items in the iterable sequence and the type emitted by the resulting
     *            Observable
     * @return an Observable that emits each item in the source Iterable sequence
     */
    public static <T> Observable<T> toObservable(Iterable<T> iterable) {
        return create(OperationToObservableIterable.toObservableIterable(iterable));
    }

    /**
     * Converts an Future to an Observable sequence.
     * 
     * Any object that supports the {@link Future} interface can be converted into an Observable that emits
     * the return value of the get() method in the object, by passing the object into the <code>toObservable</code> method.
     * <p>
     * This is blocking so the Subscription returned when calling {@link #subscribe(Observer)} does nothing.
     * 
     * @param future
     *            the source {@link Future}
     * @param <T>
     *            the type of of object that the future's returns and the type emitted by the resulting
     *            Observable
     * @return an Observable that emits the item from the source Future
     */
    public static <T> Observable<T> toObservable(Future<T> future) {
        return create(OperationToObservableFuture.toObservableFuture(future));
    }

    /**
     * Converts an Future to an Observable sequence.
     * 
     * Any object that supports the {@link Future} interface can be converted into an Observable that emits
     * the return value of the get() method in the object, by passing the object into the <code>toObservable</code> method.
     * The subscribe method on this synchronously so the Subscription returned doesn't nothing.
     * <p>
     * This is blocking so the Subscription returned when calling {@link #subscribe(Observer)} does nothing.
     * 
     * @param future
     *            the source {@link Future}
     * @param timeout
     *            the maximum time to wait
     * @param unit
     *            the time unit of the time argument
     * @param <T>
     *            the type of of object that the future's returns and the type emitted by the resulting
     *            Observable
     * @return an Observable that emits the item from the source Future
     */
    public static <T> Observable<T> toObservable(Future<T> future, long timeout, TimeUnit unit) {
        return create(OperationToObservableFuture.toObservableFuture(future, timeout, unit));
    }

    /**
     * Converts an Array sequence to an Observable sequence.
     * 
     * An Array can be converted into an Observable that emits each item in the Array, by passing the
     * Array into the <code>toObservable</code> method.
     * <p>
     * <img width="640" src="https://raw.github.com/wiki/Netflix/RxJava/images/rx-operators/toObservable.png">
     * 
     * @param items
     *            the source Array
     * @param <T>
     *            the type of items in the Array, and the type of items emitted by the resulting
     *            Observable
     * @return an Observable that emits each item in the source Array
     */
    public static <T> Observable<T> toObservable(T... items) {
        return toObservable(Arrays.asList(items));
    }

    /**
     * Sort T objects by their natural order (object must implement Comparable).
     * <p>
     * <img width="640" src="https://raw.github.com/wiki/Netflix/RxJava/images/rx-operators/toSortedList.png">
     * 
     * @param sequence
     * @throws ClassCastException
     *             if T objects do not implement Comparable
     * @return
     */
    public static <T> Observable<List<T>> toSortedList(Observable<T> sequence) {
        return create(OperationToObservableSortedList.toSortedList(sequence));
    }

    /**
     * Sort T objects using the defined sort function.
     * <p>
     * <img width="640" src="https://raw.github.com/wiki/Netflix/RxJava/images/rx-operators/toSortedList.png">
     * 
     * @param sequence
     * @param sortFunction
     * @return
     */
    public static <T> Observable<List<T>> toSortedList(Observable<T> sequence, Func2<T, T, Integer> sortFunction) {
        return create(OperationToObservableSortedList.toSortedList(sequence, sortFunction));
    }

    /**
     * Sort T objects using the defined sort function.
     * <p>
     * <img width="640" src="https://raw.github.com/wiki/Netflix/RxJava/images/rx-operators/toSortedList.png">
     * 
     * @param sequence
     * @param sortFunction
     * @return
     */
    public static <T> Observable<List<T>> toSortedList(Observable<T> sequence, final Object sortFunction) {
        @SuppressWarnings("rawtypes")
        final FuncN _f = Functions.from(sortFunction);
        return create(OperationToObservableSortedList.toSortedList(sequence, new Func2<T, T, Integer>() {

            @Override
            public Integer call(T t1, T t2) {
                return (Integer) _f.call(t1, t2);
            }

        }));
    }

    /**
     * Returns an Observable that applies a function of your choosing to the combination of items
     * emitted, in sequence, by two other Observables, with the results of this function becoming the
     * sequence emitted by the returned Observable.
     * <p>
     * <code>zip</code> applies this function in strict sequence, so the first item emitted by the new Observable will be the result of the function applied to the first item emitted by
     * <code>w0</code>
     * and the first item emitted by <code>w1</code>; the
     * second item emitted by the new Observable will be the result of the function applied to the second item emitted by <code>w0</code> and the second item emitted by <code>w1</code>; and so forth.
     * <p>
     * The resulting <code>Observable<R></code> returned from <code>zip</code> will call <code>onNext</code> as many times as the number <code>onNext</code> calls of the source Observable with the
     * shortest sequence.
     * <p>
     * <img width="640" src="https://raw.github.com/wiki/Netflix/RxJava/images/rx-operators/zip.png">
     * 
     * @param w0
     *            one source Observable
     * @param w1
     *            another source Observable
     * @param reduceFunction
     *            a function that, when applied to an item emitted by each of the source Observables,
     *            results in a value that will be emitted by the resulting Observable
     * @return an Observable that emits the zipped results
     */
    public static <R, T0, T1> Observable<R> zip(Observable<T0> w0, Observable<T1> w1, Func2<T0, T1, R> reduceFunction) {
        return create(OperationZip.zip(w0, w1, reduceFunction));
    }

    /**
     * Determines whether two sequences are equal by comparing the elements pairwise.
     * 
     * @param first
     *            observable to compare
     * @param second
     *            observable to compare
     * @param <T>
     *            type of sequence
     * @return sequence of booleans, true if two sequences are equal by comparing the elements pairwise; otherwise, false.
     */
    public static <T> Observable<Boolean> sequenceEqual(Observable<T> first, Observable<T> second) {
        return sequenceEqual(first, second, new Func2<T, T, Boolean>() {
            @Override
            public Boolean call(T first, T second) {
                return first.equals(second);
            }
        });
    }

    /**
     * Determines whether two sequences are equal by comparing the elements pairwise using a specified equality function.
     * 
     * @param first
     *            observable sequence to compare
     * @param second
     *            observable sequence to compare
     * @param equality
     *            a function used to compare elements of both sequences
     * @param <T>
     *            type of sequence
     * @return sequence of booleans, true if two sequences are equal by comparing the elements pairwise; otherwise, false.
     */
    public static <T> Observable<Boolean> sequenceEqual(Observable<T> first, Observable<T> second, Func2<T, T, Boolean> equality) {
        return zip(first, second, equality);
    }

    /**
     * Determines whether two sequences are equal by comparing the elements pairwise using a specified equality function.
     * 
     * @param first
     *            observable sequence to compare
     * @param second
     *            observable sequence to compare
     * @param equality
     *            a function used to compare elements of both sequences
     * @param <T>
     *            type of sequence
     * @return sequence of booleans, true if two sequences are equal by comparing the elements pairwise; otherwise, false.
     */
    public static <T> Observable<Boolean> sequenceEqual(Observable<T> first, Observable<T> second, Object equality) {
        return zip(first, second, equality);
    }

    /**
     * Returns an Observable that applies a function of your choosing to the combination of items
     * emitted, in sequence, by two other Observables, with the results of this function becoming the
     * sequence emitted by the returned Observable.
     * <p>
     * <code>zip</code> applies this function in strict sequence, so the first item emitted by the new Observable will be the result of the function applied to the first item emitted by
     * <code>w0</code>
     * and the first item emitted by <code>w1</code>; the
     * second item emitted by the new Observable will be the result of the function applied to the second item emitted by <code>w0</code> and the second item emitted by <code>w1</code>; and so forth.
     * <p>
     * The resulting <code>Observable<R></code> returned from <code>zip</code> will call <code>onNext</code> as many times as the number <code>onNext</code> calls of the source Observable with the
     * shortest sequence.
     * <p>
     * <img width="640" src="https://raw.github.com/wiki/Netflix/RxJava/images/rx-operators/zip.png">
     * 
     * @param w0
     *            one source Observable
     * @param w1
     *            another source Observable
     * @param function
     *            a function that, when applied to an item emitted by each of the source Observables,
     *            results in a value that will be emitted by the resulting Observable
     * @return an Observable that emits the zipped results
     */
    public static <R, T0, T1> Observable<R> zip(Observable<T0> w0, Observable<T1> w1, final Object function) {
        @SuppressWarnings("rawtypes")
        final FuncN _f = Functions.from(function);
        return zip(w0, w1, new Func2<T0, T1, R>() {

            @SuppressWarnings("unchecked")
            @Override
            public R call(T0 t0, T1 t1) {
                return (R) _f.call(t0, t1);
            }

        });
    }

    /**
     * Returns an Observable that applies a function of your choosing to the combination of items
     * emitted, in sequence, by three other Observables, with the results of this function becoming
     * the sequence emitted by the returned Observable.
     * <p>
     * <code>zip</code> applies this function in strict sequence, so the first item emitted by the new Observable will be the result of the function applied to the first item emitted by
     * <code>w0</code>,
     * the first item emitted by <code>w1</code>, and the
     * first item emitted by <code>w2</code>; the second item emitted by the new Observable will be the result of the function applied to the second item emitted by <code>w0</code>, the second item
     * emitted by <code>w1</code>, and the second item
     * emitted by <code>w2</code>; and so forth.
     * <p>
     * The resulting <code>Observable<R></code> returned from <code>zip</code> will call <code>onNext</code> as many times as the number <code>onNext</code> calls of the source Observable with the
     * shortest sequence.
     * <p>
     * <img width="640" src="https://raw.github.com/wiki/Netflix/RxJava/images/rx-operators/zip.png">
     * 
     * @param w0
     *            one source Observable
     * @param w1
     *            another source Observable
     * @param w2
     *            a third source Observable
     * @param function
     *            a function that, when applied to an item emitted by each of the source Observables,
     *            results in a value that will be emitted by the resulting Observable
     * @return an Observable that emits the zipped results
     */
    public static <R, T0, T1, T2> Observable<R> zip(Observable<T0> w0, Observable<T1> w1, Observable<T2> w2, Func3<T0, T1, T2, R> function) {
        return create(OperationZip.zip(w0, w1, w2, function));
    }

    /**
     * Returns an Observable that applies a function of your choosing to the combination of items
     * emitted, in sequence, by three other Observables, with the results of this function becoming
     * the sequence emitted by the returned Observable.
     * <p>
     * <code>zip</code> applies this function in strict sequence, so the first item emitted by the new Observable will be the result of the function applied to the first item emitted by
     * <code>w0</code>,
     * the first item emitted by <code>w1</code>, and the
     * first item emitted by <code>w2</code>; the second item emitted by the new Observable will be the result of the function applied to the second item emitted by <code>w0</code>, the second item
     * emitted by <code>w1</code>, and the second item
     * emitted by <code>w2</code>; and so forth.
     * <p>
     * The resulting <code>Observable<R></code> returned from <code>zip</code> will call <code>onNext</code> as many times as the number <code>onNext</code> calls of the source Observable with the
     * shortest sequence.
     * <p>
     * <img width="640" src="https://raw.github.com/wiki/Netflix/RxJava/images/rx-operators/zip.png">
     * 
     * @param w0
     *            one source Observable
     * @param w1
     *            another source Observable
     * @param w2
     *            a third source Observable
     * @param function
     *            a function that, when applied to an item emitted by each of the source Observables,
     *            results in a value that will be emitted by the resulting Observable
     * @return an Observable that emits the zipped results
     */
    public static <R, T0, T1, T2> Observable<R> zip(Observable<T0> w0, Observable<T1> w1, Observable<T2> w2, final Object function) {
        @SuppressWarnings("rawtypes")
        final FuncN _f = Functions.from(function);
        return zip(w0, w1, w2, new Func3<T0, T1, T2, R>() {

            @SuppressWarnings("unchecked")
            @Override
            public R call(T0 t0, T1 t1, T2 t2) {
                return (R) _f.call(t0, t1, t2);
            }

        });
    }

    /**
     * Returns an Observable that applies a function of your choosing to the combination of items
     * emitted, in sequence, by four other Observables, with the results of this function becoming
     * the sequence emitted by the returned Observable.
     * <p>
     * <code>zip</code> applies this function in strict sequence, so the first item emitted by the new Observable will be the result of the function applied to the first item emitted by
     * <code>w0</code>,
     * the first item emitted by <code>w1</code>, the
     * first item emitted by <code>w2</code>, and the first item emitted by <code>w3</code>; the second item emitted by the new Observable will be the result of the function applied to the second item
     * emitted by each of those Observables; and so forth.
     * <p>
     * The resulting <code>Observable<R></code> returned from <code>zip</code> will call <code>onNext</code> as many times as the number <code>onNext</code> calls of the source Observable with the
     * shortest sequence.
     * <p>
     * <img width="640" src="https://raw.github.com/wiki/Netflix/RxJava/images/rx-operators/zip.png">
     * 
     * @param w0
     *            one source Observable
     * @param w1
     *            another source Observable
     * @param w2
     *            a third source Observable
     * @param w3
     *            a fourth source Observable
     * @param reduceFunction
     *            a function that, when applied to an item emitted by each of the source Observables,
     *            results in a value that will be emitted by the resulting Observable
     * @return an Observable that emits the zipped results
     */
    public static <R, T0, T1, T2, T3> Observable<R> zip(Observable<T0> w0, Observable<T1> w1, Observable<T2> w2, Observable<T3> w3, Func4<T0, T1, T2, T3, R> reduceFunction) {
        return create(OperationZip.zip(w0, w1, w2, w3, reduceFunction));
    }

    /**
     * Returns an Observable that applies a function of your choosing to the combination of items
     * emitted, in sequence, by four other Observables, with the results of this function becoming
     * the sequence emitted by the returned Observable.
     * <p>
     * <code>zip</code> applies this function in strict sequence, so the first item emitted by the new Observable will be the result of the function applied to the first item emitted by
     * <code>w0</code>,
     * the first item emitted by <code>w1</code>, the
     * first item emitted by <code>w2</code>, and the first item emitted by <code>w3</code>; the second item emitted by the new Observable will be the result of the function applied to the second item
     * emitted by each of those Observables; and so forth.
     * <p>
     * The resulting <code>Observable<R></code> returned from <code>zip</code> will call <code>onNext</code> as many times as the number <code>onNext</code> calls of the source Observable with the
     * shortest sequence.
     * <p>
     * <img width="640" src="https://raw.github.com/wiki/Netflix/RxJava/images/rx-operators/zip.png">
     * 
     * @param w0
     *            one source Observable
     * @param w1
     *            another source Observable
     * @param w2
     *            a third source Observable
     * @param w3
     *            a fourth source Observable
     * @param function
     *            a function that, when applied to an item emitted by each of the source Observables,
     *            results in a value that will be emitted by the resulting Observable
     * @return an Observable that emits the zipped results
     */
    public static <R, T0, T1, T2, T3> Observable<R> zip(Observable<T0> w0, Observable<T1> w1, Observable<T2> w2, Observable<T3> w3, final Object function) {
        @SuppressWarnings("rawtypes")
        final FuncN _f = Functions.from(function);
        return zip(w0, w1, w2, w3, new Func4<T0, T1, T2, T3, R>() {

            @SuppressWarnings("unchecked")
            @Override
            public R call(T0 t0, T1 t1, T2 t2, T3 t3) {
                return (R) _f.call(t0, t1, t2, t3);
            }

        });
    }

    /**
     * Filters an Observable by discarding any of its emissions that do not meet some test.
     * <p>
     * <img width="640" src="https://raw.github.com/wiki/Netflix/RxJava/images/rx-operators/filter.png">
     * 
     * @param predicate
     *            a function that evaluates the items emitted by the source Observable, returning
     *            <code>true</code> if they pass the filter
     * @return an Observable that emits only those items in the original Observable that the filter
     *         evaluates as <code>true</code>
     */
    public Observable<T> filter(Func1<T, Boolean> predicate) {
        return filter(this, predicate);
    }

    /**
     * Registers an action to be called when this observable calls
     * <code>onComplete</code> or <code>onError</code>.
     * 
     * @param action
     *            an action to be called when this observable completes or errors.
     * @return an Observable that emits the same objects as this observable, then calls the action.
     * @see <a href="http://msdn.microsoft.com/en-us/library/hh212133(v=vs.103).aspx">MSDN: Observable.Finally Method</a>
     */
    public Observable<T> finallyDo(Action0 action) {
        return create(OperationFinally.finallyDo(this, action));
    }

    /**
     * Filters an Observable by discarding any of its emissions that do not meet some test.
     * <p>
     * <img width="640" src="https://raw.github.com/wiki/Netflix/RxJava/images/rx-operators/filter.png">
     * 
     * @param callback
     *            a function that evaluates the items emitted by the source Observable, returning
     *            <code>true</code> if they pass the filter
     * @return an Observable that emits only those items in the original Observable that the filter
     *         evaluates as "true"
     */
    public Observable<T> filter(final Object callback) {
        @SuppressWarnings("rawtypes")
        final FuncN _f = Functions.from(callback);
        return filter(this, new Func1<T, Boolean>() {

            @Override
            public Boolean call(T t1) {
                return (Boolean) _f.call(t1);
            }
        });
    }

    /**
     * Creates a new Observable sequence by applying a function that you supply to each item in the
     * original Observable sequence, where that function is itself an Observable that emits items, and
     * then merges the results of that function applied to every item emitted by the original
     * Observable, emitting these merged results as its own sequence.
     * <p>
     * Note: mapMany and flatMap are equivalent.
     * <p>
     * <img width="640" src="https://raw.github.com/wiki/Netflix/RxJava/images/rx-operators/mapMany.png">
     * 
     * @param func
     *            a function to apply to each item in the sequence, that returns an Observable.
     * @return an Observable that emits a sequence that is the result of applying the transformation
     *         function to each item in the input sequence and merging the results of the
     *         Observables obtained from this transformation.
     * @see {@link #mapMany(Func1)}
     */
    public <R> Observable<R> flatMap(Func1<T, Observable<R>> func) {
        return mapMany(func);
    }

    /**
     * Creates a new Observable sequence by applying a function that you supply to each item in the
     * original Observable sequence, where that function is itself an Observable that emits items, and
     * then merges the results of that function applied to every item emitted by the original
     * Observable, emitting these merged results as its own sequence.
     * <p>
     * Note: mapMany and flatMap are equivalent.
     * <p>
     * <img width="640" src="https://raw.github.com/wiki/Netflix/RxJava/images/rx-operators/mapMany.png">
     * 
     * @param callback
     *            a function to apply to each item in the sequence that returns an Observable.
     * @return an Observable that emits a sequence that is the result of applying the transformation'
     *         function to each item in the input sequence and merging the results of the
     *         Observables obtained from this transformation.
     * @see {@link #mapMany(Object)}
     */
    public <R> Observable<R> flatMap(final Object callback) {
        return mapMany(callback);
    }

    /**
     * Filters an Observable by discarding any of its emissions that do not meet some test.
     * <p>
     * <img width="640" src="https://raw.github.com/wiki/Netflix/RxJava/images/rx-operators/filter.png">
     * 
     * @param predicate
     *            a function that evaluates the items emitted by the source Observable, returning
     *            <code>true</code> if they pass the filter
     * @return an Observable that emits only those items in the original Observable that the filter
     *         evaluates as <code>true</code>
     */
    public Observable<T> where(Func1<T, Boolean> predicate) {
        return where(this, predicate);
    }

    /**
     * Returns the last element of an observable sequence with a specified source.
     * 
     * @return the last element in the observable sequence.
     */
    public T last() {
        return last(this);
    }

    /**
     * Returns the last element of an observable sequence that matches the predicate.
     * 
     * @param predicate
     *            a predicate function to evaluate for elements in the sequence.
     * @return the last element in the observable sequence.
     */
    public T last(final Func1<T, Boolean> predicate) {
        return last(this, predicate);
    }

    /**
     * Returns the last element of an observable sequence that matches the predicate.
     * 
     * @param predicate
     *            a predicate function to evaluate for elements in the sequence.
     * @return the last element in the observable sequence.
     */
    public T last(final Object predicate) {
        @SuppressWarnings("rawtypes")
        final FuncN _f = Functions.from(predicate);

        return last(this, new Func1<T, Boolean>() {
            @Override
            public Boolean call(T args) {
                return (Boolean) _f.call(args);
            }
        });
    }

    /**
     * Returns the last element, or a default value if no value is found.
     * 
     * @param defaultValue
     *            a default value that would be returned if observable is empty.
     * @return the last element of an observable sequence that matches the predicate, or a default value if no value is found.
     */
    public T lastOrDefault(T defaultValue) {
        return lastOrDefault(this, defaultValue);
    }

    /**
     * Returns the last element that matches the predicate, or a default value if no value is found.
     * 
     * @param defaultValue
     *            a default value that would be returned if observable is empty.
     * @param predicate
     *            a predicate function to evaluate for elements in the sequence.
     * @return the last element of an observable sequence that matches the predicate, or a default value if no value is found.
     */
    public T lastOrDefault(T defaultValue, Func1<T, Boolean> predicate) {
        return lastOrDefault(this, defaultValue, predicate);
    }

    /**
     * Returns the last element that matches the predicate, or a default value if no value is found.
     * 
     * @param defaultValue
     *            a default value that would be returned if observable is empty.
     * @param predicate
     *            a predicate function to evaluate for elements in the sequence.
     * @return the last element of an observable sequence that matches the predicate, or a default value if no value is found.
     */
    public T lastOrDefault(T defaultValue, Object predicate) {
        return lastOrDefault(this, defaultValue, predicate);
    }

    /**
     * Applies a function of your choosing to every item emitted by an Observable, and returns this
     * transformation as a new Observable sequence.
     * <p>
     * <img width="640" src="https://raw.github.com/wiki/Netflix/RxJava/images/rx-operators/map.png">
     * 
     * @param func
     *            a function to apply to each item in the sequence.
     * @return an Observable that emits a sequence that is the result of applying the transformation
     *         function to each item in the sequence emitted by the input Observable.
     */
    public <R> Observable<R> map(Func1<T, R> func) {
        return map(this, func);
    }

    /**
     * Applies a function of your choosing to every item emitted by an Observable, and returns this
     * transformation as a new Observable sequence.
     * <p>
     * <img width="640" src="https://raw.github.com/wiki/Netflix/RxJava/images/rx-operators/map.png">
     * 
     * @param callback
     *            a function to apply to each item in the sequence.
     * @return an Observable that emits a sequence that is the result of applying the transformation
     *         function to each item in the sequence emitted by the input Observable.
     */
    public <R> Observable<R> map(final Object callback) {
        @SuppressWarnings("rawtypes")
        final FuncN _f = Functions.from(callback);
        return map(this, new Func1<T, R>() {

            @Override
            @SuppressWarnings("unchecked")
            public R call(T t1) {
                return (R) _f.call(t1);
            }
        });
    }

    /**
     * Creates a new Observable sequence by applying a function that you supply to each item in the
     * original Observable sequence, where that function is itself an Observable that emits items, and
     * then merges the results of that function applied to every item emitted by the original
     * Observable, emitting these merged results as its own sequence.
     * <p>
     * Note: mapMany and flatMap are equivalent.
     * <p>
     * <img width="640" src="https://raw.github.com/wiki/Netflix/RxJava/images/rx-operators/mapMany.png">
     * 
     * @param func
     *            a function to apply to each item in the sequence, that returns an Observable.
     * @return an Observable that emits a sequence that is the result of applying the transformation
     *         function to each item in the input sequence and merging the results of the
     *         Observables obtained from this transformation.
     * @see {@link #flatMap(Func1)}
     */
    public <R> Observable<R> mapMany(Func1<T, Observable<R>> func) {
        return mapMany(this, func);
    }

    /**
     * Creates a new Observable sequence by applying a function that you supply to each item in the
     * original Observable sequence, where that function is itself an Observable that emits items, and
     * then merges the results of that function applied to every item emitted by the original
     * Observable, emitting these merged results as its own sequence.
     * <p>
     * Note: mapMany and flatMap are equivalent.
     * <p>
     * <img width="640" src="https://raw.github.com/wiki/Netflix/RxJava/images/rx-operators/mapMany.png">
     * 
     * @param callback
     *            a function to apply to each item in the sequence that returns an Observable.
     * @return an Observable that emits a sequence that is the result of applying the transformation'
     *         function to each item in the input sequence and merging the results of the
     *         Observables obtained from this transformation.
     * @see {@link #flatMap(Object))}
     */
    public <R> Observable<R> mapMany(final Object callback) {
        @SuppressWarnings("rawtypes")
        final FuncN _f = Functions.from(callback);
        return mapMany(this, new Func1<T, Observable<R>>() {

            @Override
            @SuppressWarnings("unchecked")
            public Observable<R> call(T t1) {
                return (Observable<R>) _f.call(t1);
            }
        });
    }

    /**
     * Materializes the implicit notifications of this observable sequence as explicit notification values.
     * <p>
     * <img width="640" src="https://raw.github.com/wiki/Netflix/RxJava/images/rx-operators/materialize.png">
     * 
     * @return An observable sequence whose elements are the result of materializing the notifications of the given sequence.
     * @see <a href="http://msdn.microsoft.com/en-us/library/hh229453(v=VS.103).aspx">MSDN: Observable.materialize</a>
     */
    public Observable<Notification<T>> materialize() {
        return materialize(this);
    }

    /**
     * Asynchronously subscribes and unsubscribes observers on the specified scheduler.
     * 
     * @param scheduler
     *            the scheduler to perform subscription and unsubscription actions on.
     * @return the source sequence whose subscriptions and unsubscriptions happen on the specified scheduler.
     */
    public Observable<T> subscribeOn(Scheduler scheduler) {
        return subscribeOn(this, scheduler);
    }

    /**
     * Asynchronously notify observers on the specified scheduler.
     * 
     * @param scheduler
     *            the scheduler to notify observers on.
     * @return the source sequence whose observations happen on the specified scheduler.
     */
    public Observable<T> observeOn(Scheduler scheduler) {
        return observeOn(this, scheduler);
    }

    /**
     * Dematerializes the explicit notification values of an observable sequence as implicit notifications.
     * 
     * @return An observable sequence exhibiting the behavior corresponding to the source sequence's notification values.
     * @see <a href="http://msdn.microsoft.com/en-us/library/hh229047(v=vs.103).aspx">MSDN: Observable.dematerialize</a>
     * @throws Exception
     *             if attempted on Observable not of type {@code Observable<Notification<T>>}.
     */
    @SuppressWarnings("unchecked")
    public <T2> Observable<T2> dematerialize() {
        return dematerialize((Observable<Notification<T2>>) this);
    }

    /**
     * Instruct an Observable to pass control to another Observable rather than calling <code>onError</code> if it encounters an error.
     * <p>
     * By default, when an Observable encounters an error that prevents it from emitting the expected
     * item to its Observer, the Observable calls its Observer's <code>onError</code> function, and
     * then quits without calling any more of its Observer's closures. The
     * <code>onErrorResumeNext</code> method changes this behavior. If you pass another Observable
     * (<code>resumeFunction</code>) to an Observable's <code>onErrorResumeNext</code> method, if the
     * original Observable encounters an error, instead of calling its Observer's
     * <code>onErrort</code> function, it will instead relinquish control to
     * <code>resumeFunction</code> which will call the Observer's <code>onNext</code> method if it
     * is able to do so. In such a case, because no Observable necessarily invokes
     * <code>onError</code>, the Observer may never know that an error happened.
     * <p>
     * You can use this to prevent errors from propagating or to supply fallback data should errors
     * be encountered.
     * <p>
     * <img width="640" src="https://raw.github.com/wiki/Netflix/RxJava/images/rx-operators/onErrorResumeNext.png">
     * 
     * @param resumeFunction
     * @return the original Observable, with appropriately modified behavior
     */
    public Observable<T> onErrorResumeNext(final Func1<Exception, Observable<T>> resumeFunction) {
        return onErrorResumeNext(this, resumeFunction);
    }

    /**
     * Instruct an Observable to emit a particular item rather than calling <code>onError</code> if
     * it encounters an error.
     * <p>
     * By default, when an Observable encounters an error that prevents it from emitting the expected
     * item to its Observer, the Observable calls its Observer's <code>onError</code> function, and
     * then quits without calling any more of its Observer's closures. The
     * <code>onErrorResumeNext</code> method changes this behavior. If you pass another Observable
     * (<code>resumeFunction</code>) to an Observable's <code>onErrorResumeNext</code> method, if the
     * original Observable encounters an error, instead of calling its Observer's
     * <code>onError</code> function, it will instead relinquish control to
     * <code>resumeFunction</code> which will call the Observer's <code>onNext</code> method if it
     * is able to do so. In such a case, because no Observable necessarily invokes
     * <code>onError</code>, the Observer may never know that an error happened.
     * <p>
     * You can use this to prevent errors from propagating or to supply fallback data should errors
     * be encountered.
     * <p>
     * <img width="640" src="https://raw.github.com/wiki/Netflix/RxJava/images/rx-operators/onErrorResumeNext.png">
     * 
     * @param resumeFunction
     * @return the original Observable with appropriately modified behavior
     */
    public Observable<T> onErrorResumeNext(final Object resumeFunction) {
        @SuppressWarnings("rawtypes")
        final FuncN _f = Functions.from(resumeFunction);
        return onErrorResumeNext(this, new Func1<Exception, Observable<T>>() {

            @Override
            @SuppressWarnings("unchecked")
            public Observable<T> call(Exception e) {
                return (Observable<T>) _f.call(e);
            }
        });
    }

    /**
     * Instruct an Observable to pass control to another Observable rather than calling
     * <code>onError</code> if it encounters an error.
     * <p>
     * By default, when an Observable encounters an error that prevents it from emitting the expected
     * item to its Observer, the Observable calls its Observer's <code>onError</code> function, and
     * then quits without calling any more of its Observer's closures. The
     * <code>onErrorResumeNext</code> method changes this behavior. If you pass another Observable
     * (<code>resumeSequence</code>) to an Observable's <code>onErrorResumeNext</code> method, if the
     * original Observable encounters an error, instead of calling its Observer's
     * <code>onError</code> function, it will instead relinquish control to
     * <code>resumeSequence</code> which will call the Observer's <code>onNext</code> method if it
     * is able to do so. In such a case, because no Observable necessarily invokes
     * <code>onError</code>, the Observer may never know that an error happened.
     * <p>
     * You can use this to prevent errors from propagating or to supply fallback data should errors
     * be encountered.
     * <p>
     * <img width="640" src="https://raw.github.com/wiki/Netflix/RxJava/images/rx-operators/onErrorResumeNext.png">
     * 
     * @param resumeSequence
     * @return the original Observable, with appropriately modified behavior
     */
    public Observable<T> onErrorResumeNext(final Observable<T> resumeSequence) {
        return onErrorResumeNext(this, resumeSequence);
    }

    /**
     * Instruct an Observable to emit a particular item rather than calling <code>onError</code> if
     * it encounters an error.
     * <p>
     * By default, when an Observable encounters an error that prevents it from emitting the expected
     * object to its Observer, the Observable calls its Observer's <code>onError</code> function, and
     * then quits without calling any more of its Observer's closures. The
     * <code>onErrorReturn</code> method changes this behavior. If you pass a function
     * (<code>resumeFunction</code>) to an Observable's <code>onErrorReturn</code> method, if the
     * original Observable encounters an error, instead of calling its Observer's
     * <code>onError</code> function, it will instead call pass the return value of
     * <code>resumeFunction</code> to the Observer's <code>onNext</code> method.
     * <p>
     * You can use this to prevent errors from propagating or to supply fallback data should errors
     * be encountered.
     * 
     * @param resumeFunction
     * @return the original Observable with appropriately modified behavior
     */
    public Observable<T> onErrorReturn(Func1<Exception, T> resumeFunction) {
        return onErrorReturn(this, resumeFunction);
    }

    /**
     * Instruct an Observable to emit a particular item rather than calling <code>onError</code> if
     * it encounters an error.
     * <p>
     * By default, when an Observable encounters an error that prevents it from emitting the expected
     * object to its Observer, the Observable calls its Observer's <code>onError</code> function, and
     * then quits without calling any more of its Observer's closures. The
     * <code>onErrorReturn</code> method changes this behavior. If you pass a function
     * (<code>resumeFunction</code>) to an Observable's <code>onErrorReturn</code> method, if the
     * original Observable encounters an error, instead of calling its Observer's
     * <code>onError</code> function, it will instead call pass the return value of
     * <code>resumeFunction</code> to the Observer's <code>onNext</code> method.
     * <p>
     * You can use this to prevent errors from propagating or to supply fallback data should errors
     * be encountered.
     * 
     * @param resumeFunction
     * @return the original Observable with appropriately modified behavior
     */
    public Observable<T> onErrorReturn(final Object resumeFunction) {
        @SuppressWarnings("rawtypes")
        final FuncN _f = Functions.from(resumeFunction);
        return onErrorReturn(this, new Func1<Exception, T>() {

            @Override
            @SuppressWarnings("unchecked")
            public T call(Exception e) {
                return (T) _f.call(e);
            }
        });
    }

    /**
     * Returns an Observable that applies a function of your choosing to the first item emitted by a
     * source Observable, then feeds the result of that function along with the second item emitted
     * by an Observable into the same function, and so on until all items have been emitted by the
     * source Observable, emitting the final result from the final call to your function as its sole
     * output.
     * <p>
     * This technique, which is called "reduce" here, is sometimes called "fold," "accumulate,"
     * "compress," or "inject" in other programming contexts. Groovy, for instance, has an
     * <code>inject</code> method that does a similar operation on lists.
     * <p>
     * <img width="640" src="https://raw.github.com/wiki/Netflix/RxJava/images/rx-operators/reduce.png">
     * 
     * @param accumulator
     *            An accumulator function to be invoked on each element from the sequence, whose result
     *            will be used in the next accumulator call (if applicable).
     * 
     * @return An observable sequence with a single element from the result of accumulating the
     *         output from the list of Observables.
     * @see <a href="http://msdn.microsoft.com/en-us/library/hh229154(v%3Dvs.103).aspx">MSDN: Observable.Aggregate</a>
     * @see <a href="http://en.wikipedia.org/wiki/Fold_(higher-order_function)">Wikipedia: Fold (higher-order function)</a>
     */
    public Observable<T> reduce(Func2<T, T, T> accumulator) {
        return reduce(this, accumulator);
    }

    /**
     * Returns an Observable that applies a function of your choosing to the first item emitted by a
     * source Observable, then feeds the result of that function along with the second item emitted
     * by an Observable into the same function, and so on until all items have been emitted by the
     * source Observable, emitting the final result from the final call to your function as its sole
     * output.
     * <p>
     * This technique, which is called "reduce" here, is sometimes called "fold," "accumulate,"
     * "compress," or "inject" in other programming contexts. Groovy, for instance, has an
     * <code>inject</code> method that does a similar operation on lists.
     * <p>
     * <img width="640" src="https://raw.github.com/wiki/Netflix/RxJava/images/rx-operators/reduce.png">
     * 
     * @param accumulator
     *            An accumulator function to be invoked on each element from the sequence, whose result
     *            will be used in the next accumulator call (if applicable).
     * 
     * @return an Observable that emits a single element from the result of accumulating the output
     *         from the list of Observables.
     * @see <a href="http://msdn.microsoft.com/en-us/library/hh229154(v%3Dvs.103).aspx">MSDN: Observable.Aggregate</a>
     * @see <a href="http://en.wikipedia.org/wiki/Fold_(higher-order_function)">Wikipedia: Fold (higher-order function)</a>
     */
    public Observable<T> reduce(Object accumulator) {
        return reduce(this, accumulator);
    }

    /**
     * Returns an Observable that applies a function of your choosing to the first item emitted by a
     * source Observable, then feeds the result of that function along with the second item emitted
     * by an Observable into the same function, and so on until all items have been emitted by the
     * source Observable, emitting the final result from the final call to your function as its sole
     * output.
     * <p>
     * This technique, which is called "reduce" here, is sometimes called "fold," "accumulate,"
     * "compress," or "inject" in other programming contexts. Groovy, for instance, has an
     * <code>inject</code> method that does a similar operation on lists.
     * <p>
     * <img width="640" src="https://raw.github.com/wiki/Netflix/RxJava/images/rx-operators/reduce.png">
     * 
     * @param initialValue
     *            The initial (seed) accumulator value.
     * @param accumulator
     *            An accumulator function to be invoked on each element from the sequence, whose
     *            result will be used in the next accumulator call (if applicable).
     * 
     * @return an Observable that emits a single element from the result of accumulating the output
     *         from the list of Observables.
     * @see <a href="http://msdn.microsoft.com/en-us/library/hh229154(v%3Dvs.103).aspx">MSDN: Observable.Aggregate</a>
     * @see <a href="http://en.wikipedia.org/wiki/Fold_(higher-order_function)">Wikipedia: Fold (higher-order function)</a>
     */
    public Observable<T> reduce(T initialValue, Func2<T, T, T> accumulator) {
        return reduce(this, initialValue, accumulator);
    }

    /**
     * Returns an Observable that applies a function of your choosing to the first item emitted by a
     * source Observable, then feeds the result of that function along with the second item emitted
     * by an Observable into the same function, and so on until all items have been emitted by the
     * source Observable, emitting the final result from the final call to your function as its sole
     * output.
     * <p>
     * This technique, which is called "reduce" here, is sometimes called "fold," "accumulate,"
     * "compress," or "inject" in other programming contexts. Groovy, for instance, has an
     * <code>inject</code> method that does a similar operation on lists.
     * <p>
     * <img width="640" src="https://raw.github.com/wiki/Netflix/RxJava/images/rx-operators/reduce.png">
     * 
     * @param initialValue
     *            The initial (seed) accumulator value.
     * @param accumulator
     *            An accumulator function to be invoked on each element from the sequence, whose
     *            result will be used in the next accumulator call (if applicable).
     * @return an Observable that emits a single element from the result of accumulating the output
     *         from the list of Observables.
     * @see <a href="http://msdn.microsoft.com/en-us/library/hh229154(v%3Dvs.103).aspx">MSDN: Observable.Aggregate</a>
     * @see <a href="http://en.wikipedia.org/wiki/Fold_(higher-order_function)">Wikipedia: Fold (higher-order function)</a>
     */
    public Observable<T> reduce(T initialValue, Object accumulator) {
        return reduce(this, initialValue, accumulator);
    }

    /**
     * Returns an Observable that applies a function of your choosing to the first item emitted by a
     * source Observable, then feeds the result of that function along with the second item emitted
     * by an Observable into the same function, and so on until all items have been emitted by the
     * source Observable, emitting the result of each of these iterations. It emits the result of
     * each of these iterations as a sequence from the returned Observable. This sort of function is
     * sometimes called an accumulator.
     * <p>
     * <img width="640" src="https://raw.github.com/wiki/Netflix/RxJava/images/rx-operators/scan.png">
     * 
     * @param accumulator
     *            An accumulator function to be invoked on each element from the sequence whose
     *            result will be sent via <code>onNext</code> and used in the next accumulator call
     *            (if applicable).
     * @return an Observable sequence whose elements are the result of accumulating the output from
     *         the list of Observables.
     * @see <a href="http://msdn.microsoft.com/en-us/library/hh211665(v%3Dvs.103).aspx">MSDN: Observable.Scan</a>
     */
    public Observable<T> scan(Func2<T, T, T> accumulator) {
        return scan(this, accumulator);
    }

    /**
     * Returns an Observable that applies a function of your choosing to the first item emitted by a
     * source Observable, then feeds the result of that function along with the second item emitted
     * by an Observable into the same function, and so on until all items have been emitted by the
     * source Observable, emitting the result of each of these iterations. It emits the result of
     * each of these iterations as a sequence from the returned Observable. This sort of function is
     * sometimes called an accumulator.
     * <p>
     * <img width="640" src="https://raw.github.com/wiki/Netflix/RxJava/images/rx-operators/scan.png">
     * 
     * @param accumulator
     *            An accumulator function to be invoked on each element from the sequence whose
     *            result will be sent via <code>onNext</code> and used in the next accumulator call
     *            (if applicable).
     * 
     * @return an Observable sequence whose elements are the result of accumulating the output from
     *         the list of Observables.
     * @see <a href="http://msdn.microsoft.com/en-us/library/hh211665(v%3Dvs.103).aspx">MSDN: Observable.Scan</a>
     */
    public Observable<T> scan(final Object accumulator) {
        return scan(this, accumulator);
    }

    /**
     * Returns an Observable that applies a function of your choosing to the first item emitted by a
     * source Observable, then feeds the result of that function along with the second item emitted
     * by an Observable into the same function, and so on until all items have been emitted by the
     * source Observable, emitting the result of each of these iterations. This sort of function is
     * sometimes called an accumulator.
     * <p>
     * <img width="640" src="https://raw.github.com/wiki/Netflix/RxJava/images/rx-operators/scan.png">
     * 
     * @param initialValue
     *            The initial (seed) accumulator value.
     * @param accumulator
     *            An accumulator function to be invoked on each element from the sequence whose
     *            result will be sent via <code>onNext</code> and used in the next accumulator call
     *            (if applicable).
     * @return an Observable sequence whose elements are the result of accumulating the output from
     *         the list of Observables.
     * @see <a href="http://msdn.microsoft.com/en-us/library/hh211665(v%3Dvs.103).aspx">MSDN: Observable.Scan</a>
     */
    public Observable<T> scan(T initialValue, Func2<T, T, T> accumulator) {
        return scan(this, initialValue, accumulator);
    }

    /**
     * Returns an Observable that applies a function of your choosing to the first item emitted by a
     * source Observable, then feeds the result of that function along with the second item emitted
     * by an Observable into the same function, then feeds the result of that function along with the
     * third item into the same function, and so on, emitting the result of each of these
     * iterations. This sort of function is sometimes called an accumulator.
     * <p>
     * <img width="640" src="https://raw.github.com/wiki/Netflix/RxJava/images/rx-operators/scan.png">
     * 
     * @param initialValue
     *            The initial (seed) accumulator value.
     * @param accumulator
     *            An accumulator function to be invoked on each element from the sequence whose result
     *            will be sent via <code>onNext</code> and used in the next accumulator call (if
     *            applicable).
     * @return an Observable sequence whose elements are the result of accumulating the output from
     *         the list of Observables.
     * @see <a href="http://msdn.microsoft.com/en-us/library/hh211665(v%3Dvs.103).aspx">MSDN: Observable.Scan</a>
     */
    public Observable<T> scan(final T initialValue, final Object accumulator) {
        return scan(this, initialValue, accumulator);
    }

    /**
     * Determines whether all elements of an observable sequence satisfies a condition.
     * 
     * @param predicate
     *            a function to test each element for a condition.
     * @return true if all elements of an observable sequence satisfies a condition; otherwise, false.
     */
    public Observable<Boolean> all(Func1<T, Boolean> predicate) {
        return all(this, predicate);
    }

    /**
     * Determines whether all elements of an observable sequence satisfies a condition.
     * 
     * @param predicate
     *            a function to test each element for a condition.
     * @return true if all elements of an observable sequence satisfies a condition; otherwise, false.
     */
    public Observable<Boolean> all(Object predicate) {
        return all(this, predicate);
    }

    /**
     * Returns an Observable that skips the first <code>num</code> items emitted by the source
     * Observable.
     * You can ignore the first <code>num</code> items emitted by an Observable and attend only to
     * those items that come after, by modifying the Observable with the <code>skip</code> method.
     * <p>
     * <img width="640" src="https://raw.github.com/wiki/Netflix/RxJava/images/rx-operators/skip.png">
     * 
     * @param num
     *            The number of items to skip
     * @return an Observable sequence that is identical to the source Observable except that it does
     *         not emit the first <code>num</code> items from that sequence.
     */
    public Observable<T> skip(int num) {
        return skip(this, num);
    }

    /**
     * Returns an Observable that emits the first <code>num</code> items emitted by the source
     * Observable.
     * 
     * You can choose to pay attention only to the first <code>num</code> values emitted by a
     * Observable by calling its <code>take</code> method. This method returns an Observable that will
     * call a subscribing Observer's <code>onNext</code> function a maximum of <code>num</code> times
     * before calling <code>onCompleted</code>.
     * <p>
     * <img width="640" src="https://raw.github.com/wiki/Netflix/RxJava/images/rx-operators/take.png">
     * 
     * @param num
     * @return an Observable that emits only the first <code>num</code> items from the source
     *         Observable, or all of the items from the source Observable if that Observable emits
     *         fewer than <code>num</code> items.
     */
    public Observable<T> take(final int num) {
        return take(this, num);
    }

    /**
     * Returns an Observable that items emitted by the source Observable as long as a specified condition is true.
     * 
     * @param predicate
     *            a function to test each source element for a condition
     * @return
     */
    public Observable<T> takeWhile(final Func1<T, Boolean> predicate) {
        return takeWhile(this, predicate);
    }

    /**
     * Returns a specified number of contiguous values from the start of an observable sequence.
     * 
     * @param predicate
     *            a function to test each source element for a condition
     * @return
     */
    public Observable<T> takeWhile(final Object predicate) {
        return takeWhile(this, predicate);
    }

    /**
     * Returns values from an observable sequence as long as a specified condition is true, and then skips the remaining values.
     * 
     * @param predicate
     *            a function to test each element for a condition; the second parameter of the function represents the index of the source element; otherwise, false.
     * @return
     */
    public Observable<T> takeWhileWithIndex(final Func2<T, Integer, Boolean> predicate) {
        return takeWhileWithIndex(this, predicate);
    }

    /**
     * Returns values from an observable sequence as long as a specified condition is true, and then skips the remaining values.
     * 
     * @param predicate
     *            a function to test each element for a condition; the second parameter of the function represents the index of the source element; otherwise, false.
     * @return
     */
    public Observable<T> takeWhileWithIndex(final Object predicate) {
        return takeWhileWithIndex(this, predicate);
    }

    /**
     * Returns an Observable that emits the last <code>count</code> items emitted by the source
     * Observable.
     * 
     * @param count
     *            the number of items from the end of the sequence emitted by the source
     *            Observable to emit
     * @return an Observable that only emits the last <code>count</code> items emitted by the source
     *         Observable
     */
    public Observable<T> takeLast(final int count) {
        return takeLast(this, count);
    }

    /**
     * Returns the values from the source observable sequence until the other observable sequence produces a value.
     * 
     * @param other
     *            the observable sequence that terminates propagation of elements of the source sequence.
     * @param <E>
     *            the other type.
     * @return An observable sequence containing the elements of the source sequence up to the point the other sequence interrupted further propagation.
     */
    public <E> Observable<T> takeUntil(Observable<E> other) {
        return takeUntil(this, other);
    }

    /**
<<<<<<< HEAD
     * Adds a timestamp to each item emitted by this observable.
     * @return An observable sequence of timestamped items.
     */
    public Observable<Timestamped<T>> timestamp() {
        return create(OperationTimestamp.timestamp(this));
=======
     * Return a Future representing a single value of the Observable.
     * <p>
     * This will throw an exception if the Observable emits more than 1 value. If more than 1 are expected then use <code>toList().toFuture()</code>.
     * 
     * @returna Future that expects a single item emitted by the source Observable
     */
    public Future<T> toFuture() {
        return toFuture(this);
>>>>>>> b9466bb2
    }

    /**
     * Returns an Observable that emits a single item, a list composed of all the items emitted by
     * the source Observable.
     * 
     * Normally, an Observable that returns multiple items will do so by calling its Observer's
     * <code>onNext</code> function for each such item. You can change this behavior, instructing
     * the Observable to compose a list of all of these multiple items and then to call the
     * Observer's <code>onNext</code> function once, passing it the entire list, by calling the
     * Observable object's <code>toList</code> method prior to calling its <code>subscribe</code>
     * method.
     * <p>
     * <img width="640" src="https://raw.github.com/wiki/Netflix/RxJava/images/rx-operators/toList.png">
     * 
     * @return an Observable that emits a single item: a List containing all of the items emitted by
     *         the source Observable.
     */
    public Observable<List<T>> toList() {
        return toList(this);
    }

    /**
     * Sort T objects by their natural order (object must implement Comparable).
     * <p>
     * <img width="640" src="https://raw.github.com/wiki/Netflix/RxJava/images/rx-operators/toSortedList.png">
     * 
     * @throws ClassCastException
     *             if T objects do not implement Comparable
     * @return
     */
    public Observable<List<T>> toSortedList() {
        return toSortedList(this);
    }

    /**
     * Sort T objects using the defined sort function.
     * <p>
     * <img width="640" src="https://raw.github.com/wiki/Netflix/RxJava/images/rx-operators/toSortedList.png">
     * 
     * @param sortFunction
     * @return
     */
    public Observable<List<T>> toSortedList(Func2<T, T, Integer> sortFunction) {
        return toSortedList(this, sortFunction);
    }

    /**
     * Sort T objects using the defined sort function.
     * <p>
     * <img width="640" src="https://raw.github.com/wiki/Netflix/RxJava/images/rx-operators/toSortedList.png">
     * 
     * @param sortFunction
     * @return
     */
    public Observable<List<T>> toSortedList(final Object sortFunction) {
        return toSortedList(this, sortFunction);
    }

    /**
     * Converts an observable sequence to an Iterable.
     * 
     * @return Observable converted to Iterable.
     */
    public Iterable<T> toIterable() {
        return toIterable(this);
    }

    @SuppressWarnings("unchecked")
    public Observable<T> startWith(T... values) {
        return concat(Observable.<T> from(values), this);
    }

    /**
     * Groups the elements of an observable and selects the resulting elements by using a specified function.
     * 
     * @param keySelector
     *            a function to extract the key for each element.
     * @param elementSelector
     *            a function to map each source element to an element in an observable group.
     * @param <K>
     *            the key type.
     * @param <R>
     *            the resulting observable type.
     * @return an observable of observable groups, each of which corresponds to a unique key value, containing all elements that share that same key value.
     */
    public <K, R> Observable<GroupedObservable<K, R>> groupBy(final Func1<T, K> keySelector, final Func1<T, R> elementSelector) {
        return groupBy(this, keySelector, elementSelector);
    }

    /**
     * Groups the elements of an observable according to a specified key selector function and
     * 
     * @param keySelector
     *            a function to extract the key for each element.
     * @param <K>
     *            the key type.
     * @return an observable of observable groups, each of which corresponds to a unique key value, containing all elements that share that same key value.
     */
    public <K> Observable<GroupedObservable<K, T>> groupBy(final Func1<T, K> keySelector) {
        return groupBy(this, keySelector);
    }

    /**
     * Returns an iterator that iterates all values of the observable.
     * 
     * @return the iterator that could be used to iterate over the elements of the observable.
     */
    public Iterator<T> getIterator() {
        return getIterator(this);
    }

    /**
     * Samples the next value (blocking without buffering) from in an observable sequence.
     * 
     * @return iterable that blocks upon each iteration until the next element in the observable source sequence becomes available.
     */
    public Iterable<T> next() {
        return next(this);
    }

    /**
     * Samples the most recent value in an observable sequence.
     * 
     * @param initialValue
     *            the initial value that will be yielded by the enumerable sequence if no element has been sampled yet.
     * @return the iterable that returns the last sampled element upon each iteration.
     */
    public Iterable<T> mostRecent(T initialValue) {
        return mostRecent(this, initialValue);
    }

    /**
     * Whether a given {@link Function} is an internal implementation inside rx.* packages or not.
     * <p>
     * For why this is being used see https://github.com/Netflix/RxJava/issues/216 for discussion on "Guideline 6.4: Protect calls to user code from within an operator"
     * 
     * NOTE: If strong reasons for not depending on package names comes up then the implementation of this method can change to looking for a marker interface.
     * 
     * @param f
     * @return
     */
    private boolean isInternalImplementation(Object o) {
        if (o == null) {
            return true;
        }
        // prevent double-wrapping (yeah it happens)
        if (o instanceof AtomicObserver)
            return true;
        // we treat the following package as "internal" and don't wrap it
        return o.getClass().getPackage().getName().startsWith("rx.operators");
    }

    public static class UnitTest {

        @Mock
        Observer<Integer> w;

        @Before
        public void before() {
            MockitoAnnotations.initMocks(this);
        }

        @Test
        public void testCreate() {

            Observable<String> observable = create(new Func1<Observer<String>, Subscription>() {

                @Override
                public Subscription call(Observer<String> Observer) {
                    Observer.onNext("one");
                    Observer.onNext("two");
                    Observer.onNext("three");
                    Observer.onCompleted();
                    return Subscriptions.empty();
                }

            });

            @SuppressWarnings("unchecked")
            Observer<String> aObserver = mock(Observer.class);
            observable.subscribe(aObserver);
            verify(aObserver, times(1)).onNext("one");
            verify(aObserver, times(1)).onNext("two");
            verify(aObserver, times(1)).onNext("three");
            verify(aObserver, Mockito.never()).onError(any(Exception.class));
            verify(aObserver, times(1)).onCompleted();
        }

        @Test
        public void testReduce() {
            Observable<Integer> Observable = toObservable(1, 2, 3, 4);
            reduce(Observable, new Func2<Integer, Integer, Integer>() {

                @Override
                public Integer call(Integer t1, Integer t2) {
                    return t1 + t2;
                }

            }).subscribe(w);
            // we should be called only once
            verify(w, times(1)).onNext(anyInt());
            verify(w).onNext(10);
        }

        @Test
        public void testReduceWithInitialValue() {
            Observable<Integer> Observable = toObservable(1, 2, 3, 4);
            reduce(Observable, 50, new Func2<Integer, Integer, Integer>() {

                @Override
                public Integer call(Integer t1, Integer t2) {
                    return t1 + t2;
                }

            }).subscribe(w);
            // we should be called only once
            verify(w, times(1)).onNext(anyInt());
            verify(w).onNext(60);
        }

        @Test
        public void testSequenceEqual() {
            Observable<Integer> first = toObservable(1, 2, 3);
            Observable<Integer> second = toObservable(1, 2, 4);
            @SuppressWarnings("unchecked")
            Observer<Boolean> result = mock(Observer.class);
            sequenceEqual(first, second).subscribe(result);
            verify(result, times(2)).onNext(true);
            verify(result, times(1)).onNext(false);
        }

        @Test
        public void testToIterable() {
            Observable<String> obs = toObservable("one", "two", "three");

            Iterator<String> it = obs.toIterable().iterator();

            assertEquals(true, it.hasNext());
            assertEquals("one", it.next());

            assertEquals(true, it.hasNext());
            assertEquals("two", it.next());

            assertEquals(true, it.hasNext());
            assertEquals("three", it.next());

            assertEquals(false, it.hasNext());

        }

        @Test(expected = TestException.class)
        public void testToIterableWithException() {
            Observable<String> obs = create(new Func1<Observer<String>, Subscription>() {

                @Override
                public Subscription call(Observer<String> observer) {
                    observer.onNext("one");
                    observer.onError(new TestException());
                    return Subscriptions.empty();
                }
            });

            Iterator<String> it = obs.toIterable().iterator();

            assertEquals(true, it.hasNext());
            assertEquals("one", it.next());

            assertEquals(true, it.hasNext());
            it.next();

        }

        @Test
        public void testLastOrDefault1() {
            Observable<String> observable = toObservable("one", "two", "three");
            assertEquals("three", observable.lastOrDefault("default"));
        }

        @Test
        public void testLastOrDefault2() {
            Observable<String> observable = toObservable();
            assertEquals("default", observable.lastOrDefault("default"));
        }

        @Test
        public void testLastOrDefault() {
            Observable<Integer> observable = toObservable(1, 0, -1);
            int last = observable.lastOrDefault(-100, new Func1<Integer, Boolean>() {
                @Override
                public Boolean call(Integer args) {
                    return args >= 0;
                }
            });
            assertEquals(0, last);
        }

        @Test
        public void testLastOrDefaultWrongPredicate() {
            Observable<Integer> observable = toObservable(-1, -2, -3);
            int last = observable.lastOrDefault(0, new Func1<Integer, Boolean>() {
                @Override
                public Boolean call(Integer args) {
                    return args >= 0;
                }
            });
            assertEquals(0, last);
        }

        @Test
        public void testLastOrDefaultWithPredicate() {
            Observable<Integer> observable = toObservable(1, 0, -1);
            int last = observable.lastOrDefault(0, new Func1<Integer, Boolean>() {
                @Override
                public Boolean call(Integer args) {
                    return args < 0;
                }
            });

            assertEquals(-1, last);
        }

        public void testSingle() {
            Observable<String> observable = toObservable("one");
            assertEquals("one", observable.single());
        }

        @Test
        public void testSingleDefault() {
            Observable<String> observable = toObservable();
            assertEquals("default", observable.singleOrDefault("default"));
        }

        @Test(expected = IllegalStateException.class)
        public void testSingleDefaultWithMoreThanOne() {
            Observable<String> observable = toObservable("one", "two", "three");
            observable.singleOrDefault("default");
        }

        @Test
        public void testSingleWithPredicateDefault() {
            Observable<String> observable = toObservable("one", "two", "four");
            assertEquals("four", observable.single(new Func1<String, Boolean>() {
                @Override
                public Boolean call(String s) {
                    return s.length() == 4;
                }
            }));
        }

        @Test(expected = IllegalStateException.class)
        public void testSingleWrong() {
            Observable<Integer> observable = toObservable(1, 2);
            observable.single();
        }

        @Test(expected = IllegalStateException.class)
        public void testSingleWrongPredicate() {
            Observable<Integer> observable = toObservable(-1);
            observable.single(new Func1<Integer, Boolean>() {
                @Override
                public Boolean call(Integer args) {
                    return args > 0;
                }
            });
        }

        @Test
        public void testSingleDefaultPredicateMatchesNothing() {
            Observable<String> observable = toObservable("one", "two");
            String result = observable.singleOrDefault("default", new Func1<String, Boolean>() {
                @Override
                public Boolean call(String args) {
                    return args.length() == 4;
                }
            });
            assertEquals("default", result);
        }

        @Test(expected = IllegalStateException.class)
        public void testSingleDefaultPredicateMatchesMoreThanOne() {
            toObservable("one", "two").singleOrDefault("default", new Func1<String, Boolean>() {
                @Override
                public Boolean call(String args) {
                    return args.length() == 3;
                }
            });
        }

        @Test
        public void testLast() {
            Observable<String> obs = Observable.toObservable("one", "two", "three");

            assertEquals("three", obs.last());
        }

        @Test
        public void testLastWithPredicate() {
            Observable<String> obs = Observable.toObservable("one", "two", "three");

            assertEquals("two", obs.last(new Func1<String, Boolean>() {
                @Override
                public Boolean call(String s) {
                    return s.length() == 3;
                }
            }));
        }

        @Test
        public void testOnSubscribeFails() {
            @SuppressWarnings("unchecked")
            Observer<String> observer = mock(Observer.class);
            final RuntimeException re = new RuntimeException("bad impl");
            Observable<String> o = Observable.create(new Func1<Observer<String>, Subscription>() {

                @Override
                public Subscription call(Observer<String> t1) {
                    throw re;
                }

            });
            o.subscribe(observer);
            verify(observer, times(0)).onNext(anyString());
            verify(observer, times(0)).onCompleted();
            verify(observer, times(1)).onError(re);
        }

        @Test
        public void testLastEmptyObservable() {
            Observable<String> obs = Observable.toObservable();

            assertNull(obs.last());
        }

        @Test
        public void testMaterializeDematerializeChaining() {
            Observable<Integer> obs = Observable.just(1);
            Observable<Integer> chained = obs.materialize().dematerialize();

            @SuppressWarnings("unchecked")
            Observer<Integer> observer = mock(Observer.class);
            chained.subscribe(observer);

            verify(observer, times(1)).onNext(1);
            verify(observer, times(1)).onCompleted();
            verify(observer, times(0)).onError(any(Exception.class));
        }

        /**
         * The error from the user provided Observer is not handled by the subscribe method try/catch.
         * 
         * It is handled by the AtomicObserver that wraps the provided Observer.
         * 
         * Result: Passes (if AtomicObserver functionality exists)
         */
        @Test
        public void testCustomObservableWithErrorInObserverAsynchronous() throws InterruptedException {
            final CountDownLatch latch = new CountDownLatch(1);
            final AtomicInteger count = new AtomicInteger();
            final AtomicReference<Exception> error = new AtomicReference<Exception>();
            Observable.create(new Func1<Observer<String>, Subscription>() {

                @Override
                public Subscription call(final Observer<String> observer) {
                    final BooleanSubscription s = new BooleanSubscription();
                    new Thread(new Runnable() {

                        @Override
                        public void run() {
                            try {
                                if (!s.isUnsubscribed()) {
                                    observer.onNext("1");
                                    observer.onNext("2");
                                    observer.onNext("three");
                                    observer.onNext("4");
                                    observer.onCompleted();
                                }
                            } finally {
                                latch.countDown();
                            }
                        }
                    }).start();
                    return s;
                }
            }).subscribe(new Observer<String>() {
                @Override
                public void onCompleted() {
                    System.out.println("completed");
                }

                @Override
                public void onError(Exception e) {
                    error.set(e);
                    System.out.println("error");
                    e.printStackTrace();
                }

                @Override
                public void onNext(String v) {
                    int num = Integer.parseInt(v);
                    System.out.println(num);
                    // doSomething(num);
                    count.incrementAndGet();
                }

            });

            // wait for async sequence to complete
            latch.await();

            assertEquals(2, count.get());
            assertNotNull(error.get());
            if (!(error.get() instanceof NumberFormatException)) {
                fail("It should be a NumberFormatException");
            }
        }

        /**
         * The error from the user provided Observer is handled by the subscribe try/catch because this is synchronous
         * 
         * Result: Passes
         */
        @Test
        public void testCustomObservableWithErrorInObserverSynchronous() {
            final AtomicInteger count = new AtomicInteger();
            final AtomicReference<Exception> error = new AtomicReference<Exception>();
            Observable.create(new Func1<Observer<String>, Subscription>() {

                @Override
                public Subscription call(Observer<String> observer) {
                    observer.onNext("1");
                    observer.onNext("2");
                    observer.onNext("three");
                    observer.onNext("4");
                    observer.onCompleted();
                    return Subscriptions.empty();
                }
            }).subscribe(new Observer<String>() {

                @Override
                public void onCompleted() {
                    System.out.println("completed");
                }

                @Override
                public void onError(Exception e) {
                    error.set(e);
                    System.out.println("error");
                    e.printStackTrace();
                }

                @Override
                public void onNext(String v) {
                    int num = Integer.parseInt(v);
                    System.out.println(num);
                    // doSomething(num);
                    count.incrementAndGet();
                }

            });
            assertEquals(2, count.get());
            assertNotNull(error.get());
            if (!(error.get() instanceof NumberFormatException)) {
                fail("It should be a NumberFormatException");
            }
        }

        /**
         * The error from the user provided Observable is handled by the subscribe try/catch because this is synchronous
         * 
         * 
         * Result: Passes
         */
        @Test
        public void testCustomObservableWithErrorInObservableSynchronous() {
            final AtomicInteger count = new AtomicInteger();
            final AtomicReference<Exception> error = new AtomicReference<Exception>();
            Observable.create(new Func1<Observer<String>, Subscription>() {

                @Override
                public Subscription call(Observer<String> observer) {
                    observer.onNext("1");
                    observer.onNext("2");
                    throw new NumberFormatException();
                }
            }).subscribe(new Observer<String>() {

                @Override
                public void onCompleted() {
                    System.out.println("completed");
                }

                @Override
                public void onError(Exception e) {
                    error.set(e);
                    System.out.println("error");
                    e.printStackTrace();
                }

                @Override
                public void onNext(String v) {
                    System.out.println(v);
                    count.incrementAndGet();
                }

            });
            assertEquals(2, count.get());
            assertNotNull(error.get());
            if (!(error.get() instanceof NumberFormatException)) {
                fail("It should be a NumberFormatException");
            }
        }

        @Test
        public void testForEachWithError() {
            try {
                Observable.create(new Func1<Observer<String>, Subscription>() {

                    @Override
                    public Subscription call(final Observer<String> observer) {
                        final BooleanSubscription subscription = new BooleanSubscription();
                        new Thread(new Runnable() {

                            @Override
                            public void run() {
                                observer.onNext("one");
                                observer.onNext("two");
                                observer.onNext("three");
                                observer.onCompleted();
                            }
                        }).start();
                        return subscription;
                    }
                }).forEach(new Action1<String>() {

                    @Override
                    public void call(String t1) {
                        throw new RuntimeException("fail");
                    }
                });
                fail("we expect an exception to be thrown");
            } catch (Exception e) {
                // do nothing as we expect this
            }
        }

        private static class TestException extends RuntimeException {
            private static final long serialVersionUID = 1L;
        }

    }

}<|MERGE_RESOLUTION|>--- conflicted
+++ resolved
@@ -64,11 +64,7 @@
 import rx.operators.OperationTakeLast;
 import rx.operators.OperationTakeUntil;
 import rx.operators.OperationTakeWhile;
-<<<<<<< HEAD
-import rx.operators.OperationTimestamp;
-=======
 import rx.operators.OperationToFuture;
->>>>>>> b9466bb2
 import rx.operators.OperationToIterator;
 import rx.operators.OperationToObservableFuture;
 import rx.operators.OperationToObservableIterable;
@@ -3523,13 +3519,6 @@
     }
 
     /**
-<<<<<<< HEAD
-     * Adds a timestamp to each item emitted by this observable.
-     * @return An observable sequence of timestamped items.
-     */
-    public Observable<Timestamped<T>> timestamp() {
-        return create(OperationTimestamp.timestamp(this));
-=======
      * Return a Future representing a single value of the Observable.
      * <p>
      * This will throw an exception if the Observable emits more than 1 value. If more than 1 are expected then use <code>toList().toFuture()</code>.
@@ -3538,7 +3527,6 @@
      */
     public Future<T> toFuture() {
         return toFuture(this);
->>>>>>> b9466bb2
     }
 
     /**
